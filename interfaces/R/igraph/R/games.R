
## -----------------------------------------------------------------
##   IGraph R package
##   Copyright (C) 2005-2014  Gabor Csardi <csardi.gabor@gmail.com>
##   334 Harvard street, Cambridge, MA 02139 USA
##   
##   This program is free software; you can redistribute it and/or modify
##   it under the terms of the GNU General Public License as published by
##   the Free Software Foundation; either version 2 of the License, or
##   (at your option) any later version.
##
##   This program is distributed in the hope that it will be useful,
##   but WITHOUT ANY WARRANTY; without even the implied warranty of
##   MERCHANTABILITY or FITNESS FOR A PARTICULAR PURPOSE.  See the
##   GNU General Public License for more details.
##   
##   You should have received a copy of the GNU General Public License
##   along with this program; if not, write to the Free Software
##   Foundation, Inc.,  51 Franklin Street, Fifth Floor, Boston, MA
##   02110-1301 USA
##
## -----------------------------------------------------------------

#' Generate scale-free graphs according to the Barabasi-Albert model
#' 
#' The BA-model is a very simple stochastic algorithm for building a graph.
#' 
#' This is a simple stochastic algorithm to generate a graph. It is a discrete
#' time step model and in each time step a single vertex is added.
#' 
#' We start with a single vertex and no edges in the first time step. Then we
#' add one vertex in each time step and the new vertex initiates some edges to
#' old vertices. The probability that an old vertex is chosen is given by
#' \deqn{P[i] \sim k_i^\alpha+a}{P[i] ~ k[i]^alpha + a} where \eqn{k_i}{k[i]}
#' is the in-degree of vertex \eqn{i} in the current time step (more precisely
#' the number of adjacent edges of \eqn{i} which were not initiated by \eqn{i}
#' itself) and \eqn{\alpha}{alpha} and \eqn{a} are parameters given by the
#' \code{power} and \code{zero.appeal} arguments.
#' 
#' The number of edges initiated in a time step is given by the \code{m},
#' \code{out.dist} and \code{out.seq} arguments. If \code{out.seq} is given and
#' not NULL then it gives the number of edges to add in a vector, the first
#' element is ignored, the second is the number of edges to add in the second
#' time step and so on. If \code{out.seq} is not given or null and
#' \code{out.dist} is given and not NULL then it is used as a discrete
#' distribution to generate the number of edges in each time step. Its first
#' element is the probability that no edges will be added, the second is the
#' probability that one edge is added, etc. (\code{out.dist} does not need to
#' sum up to one, it normalized automatically.) \code{out.dist} should contain
#' non-negative numbers and at east one element should be positive.
#' 
#' If both \code{out.seq} and \code{out.dist} are omitted or NULL then \code{m}
#' will be used, it should be a positive integer constant and \code{m} edges
#' will be added in each time step.
#' 
#' \code{sample_pa} generates a directed graph by default, set
#' \code{directed} to \code{FALSE} to generate an undirected graph. Note that
#' even if an undirected graph is generated \eqn{k_i}{k[i]} denotes the number
#' of adjacent edges not initiated by the vertex itself and not the total (in-
#' + out-) degree of the vertex, unless the \code{out.pref} argument is set to
#' \code{TRUE}.
#' 
#' @aliases sample_pa barabasi.game ba.game
#' @param n Number of vertices.
#' @param power The power of the preferential attachment, the default is one,
#' ie. linear preferential attachment.
#' @param m Numeric constant, the number of edges to add in each time step This
#' argument is only used if both \code{out.dist} and \code{out.seq} are omitted
#' or NULL.
#' @param out.dist Numeric vector, the distribution of the number of edges to
#' add in each time step. This argument is only used if the \code{out.seq}
#' argument is omitted or NULL.
#' @param out.seq Numeric vector giving the number of edges to add in each time
#' step. Its first element is ignored as no edges are added in the first time
#' step.
#' @param out.pref Logical, if true the total degree is used for calculating
#' the citation probability, otherwise the in-degree is used.
#' @param zero.appeal The \sQuote{attractiveness} of the vertices with no
#' adjacent edges. See details below.
#' @param directed Whether to create a directed graph.
#' @param algorithm The algorithm to use for the graph generation.
#' \code{psumtree} uses a partial prefix-sum tree to generate the graph, this
#' algorithm can handle any \code{power} and \code{zero.appeal} values and
#' never generates multiple edges.  \code{psumtree-multiple} also uses a
#' partial prefix-sum tree, but the generation of multiple edges is allowed.
#' Before the 0.6 version igraph used this algorithm if \code{power} was not
#' one, or \code{zero.appeal} was not one.  \code{bag} is the algorithm that
#' was previously (before version 0.6) used if \code{power} was one and
#' \code{zero.appeal} was one as well. It works by putting the ids of the
#' vertices into a bag (mutliset, really), exactly as many times as their
#' (in-)degree, plus once more. Then the required number of cited vertices are
#' drawn from the bag, with replacement. This method might generate multiple
#' edges. It only works if \code{power} and \code{zero.appeal} are equal one.
#' @param start.graph \code{NULL} or an igraph graph. If a graph, then the
#' supplied graph is used as a starting graph for the preferential attachment
#' algorithm. The graph should have at least one vertex. If a graph is supplied
#' here and the \code{out.seq} argument is not \code{NULL}, then it should
#' contain the out degrees of the new vertices only, not the ones in the
#' \code{start.graph}.
#' @return A graph object.
#' @author Gabor Csardi \email{csardi.gabor@@gmail.com}
#' @seealso \code{\link{sample_gnp}}
#' @references Barabasi, A.-L. and Albert R. 1999. Emergence of scaling in
#' random networks \emph{Science}, 286 509--512.
#' @export
#' @keywords graphs
#' @examples
#' 
#' g <- sample_pa(10000)
#' degree_distribution(g)
#' 

sample_pa <- function(n, power=1, m=NULL, out.dist=NULL, out.seq=NULL,
                    out.pref=FALSE, zero.appeal=1,
                    directed=TRUE, algorithm=c("psumtree",
                                     "psumtree-multiple", "bag"),
                    start.graph=NULL) {

  if (!is.null(start.graph) && !is_igraph(start.graph)) {
    stop("`start.graph' not an `igraph' object")
  }
  
  # Checks
  if (! is.null(out.seq) && (!is.null(m) || !is.null(out.dist))) {
    warning("if `out.seq' is given `m' and `out.dist' should be NULL")
    m <- out.dist <- NULL
  }
  if (is.null(out.seq) && !is.null(out.dist) && !is.null(m)) {
    warning("if `out.dist' is given `m' will be ignored")
    m <- NULL
  }
  if (!is.null(m) && m==0) {
    warning("`m' is zero, graph will be empty")
  }
  if (power < 0) {
    warning("`power' is negative")
  }
  
  if (is.null(m) && is.null(out.dist) && is.null(out.seq)) {
    m <- 1
  }
  
  n <- as.numeric(n)
  power <- as.numeric(power)
  if (!is.null(m)) { m <- as.numeric(m) }
  if (!is.null(out.dist)) { out.dist <- as.numeric(out.dist) }
  if (!is.null(out.seq)) { out.seq <- as.numeric(out.seq) }
  out.pref <- as.logical(out.pref)

  if (!is.null(out.dist)) {
    nn <- if (is.null(start.graph)) n else n-vcount(start.graph)
    out.seq <- as.numeric(sample(0:(length(out.dist)-1), nn,
                                 replace=TRUE, prob=out.dist))
  }

  if (is.null(out.seq)) {
    out.seq <- numeric()
  }

  algorithm <- igraph.match.arg(algorithm)
  algorithm1 <- switch(algorithm,
                       "psumtree"=1, "psumtree-multiple"=2,
                       "bag"=0)
  
  on.exit( .Call("R_igraph_finalizer", PACKAGE="igraph") )
  res <- .Call("R_igraph_barabasi_game", n, power, m, out.seq, out.pref,
               zero.appeal, directed, algorithm1, start.graph,
               PACKAGE="igraph")
  
  if (igraph_opt("add.params")) {
    res$name <- "Barabasi graph"
    res$power <- power
    res$m <- m
    res$zero.appeal <- zero.appeal
    res$algorithm <- algorithm
  }

  res
}

#' @rdname sample_pa
#' @param ... Passed to \code{sample_pa}.
#' @export

pa <- function(...) constructor_spec(sample_pa, ...)


## -----------------------------------------------------------------


#' Generate random graphs according to the G(n,p) Erdos-Renyi model
#' 
#' This model is very simple, every possible edge is created with the same
#' constant probability.
#' 
#'
#' The graph has \sQuote{n} vertices and for each edge the
#' probability that it is present in the graph is \sQuote{p}.
#' 
#' @param n The number of vertices in the graph.
#' @param p The probability for drawing an edge between two
#'   arbitrary vertices (G(n,p) graph).
#' @param directed Logical, whether the graph will be directed, defaults to
#'   FALSE.
#' @param loops Logical, whether to add loop edges, defaults to FALSE.
#' @return A graph object.
#' @author Gabor Csardi \email{csardi.gabor@@gmail.com}
#' @seealso \code{\link{sample_gnm}}, \code{\link{sample_pa}}
#' @references Erdos, P. and Renyi, A., On random graphs, \emph{Publicationes
#' Mathematicae} 6, 290--297 (1959).
#' @export
#' @keywords graphs
#' @examples
#' 
#' g <- sample_gnp(1000, 1/1000)
#' degree_distribution(g)

sample_gnp <- function(n, p, directed = FALSE, loops = FALSE) {

  type <- "gnp"
  type1 <- switch(type, "gnp"=0, "gnm"=1)
  
  on.exit( .Call("R_igraph_finalizer", PACKAGE="igraph") )
  res <- .Call("R_igraph_erdos_renyi_game", as.numeric(n), as.numeric(type1),
               as.numeric(p), as.logical(directed), as.logical(loops),
               PACKAGE="igraph")

  if (igraph_opt("add.params")) {
    res$name <- sprintf("Erdos renyi (%s) graph", type)
    res$type <- type
    res$loops <- loops
    res$p <- p
  }
  res
}

#' @rdname sample_gnp
#' @param ... Passed to \code{sample_app}.
#' @export

gnp <- function(...) constructor_spec(sample_gnp, ...)

## -----------------------------------------------------------------



#' Generate random graphs according to the G(n,m) Erdos-Renyi model
#' 
#' This model is very simple, every possible edge is created with the same
#' constant probability.
#' 
#' The graph has \sQuote{n} vertices and \sQuote{m} edges,
#' and the \sQuote{m} edges are chosen uniformly randomly from the set of all
#' possible edges. This set includes loop edges as well if the \code{loops}
#' parameter is TRUE.
#' 
#' @param n The number of vertices in the graph.
#' @param m The number of edges in the graph.
#' @param directed Logical, whether the graph will be directed, defaults to
#' FALSE.
#' @param loops Logical, whether to add loop edges, defaults to FALSE.
#' @return A graph object.
#' @author Gabor Csardi \email{csardi.gabor@@gmail.com}
#' @seealso \code{\link{sample_gnp}}, \code{\link{sample_pa}}
#' @references Erdos, P. and Renyi, A., On random graphs, \emph{Publicationes
#' Mathematicae} 6, 290--297 (1959).
#' @export
#' @keywords graphs
#' @examples
#' 
#' g <- sample_gnm(1000, 1000)
#' degree_distribution(g)

sample_gnm <- function(n, m, directed = FALSE, loops = FALSE) {

  type <- "gnm"
  type1 <- switch(type, "gnp"=0, "gnm"=1)
  
  on.exit( .Call("R_igraph_finalizer", PACKAGE="igraph") )
  res <- .Call("R_igraph_erdos_renyi_game", as.numeric(n), as.numeric(type1),
               as.numeric(m), as.logical(directed), as.logical(loops),
               PACKAGE="igraph")

  if (igraph_opt("add.params")) {
    res$name <- sprintf("Erdos renyi (%s) graph", type)
    res$type <- type
    res$loops <- loops
    res$m <- m
  }
  res
}

#' @rdname sample_gnm
#' @param ... Passed to \code{sample_app}.
#' @export

gnm <- function(...) constructor_spec(sample_gnm, ...)

## -----------------------------------------------------------------

#' Generate random graphs according to the Erdos-Renyi model
#' 
#' This model is very simple, every possible edge is created with the same
#' constant probability.
#' 
#' In G(n,p) graphs, the graph has \sQuote{n} vertices and for each edge the
#' probability that it is present in the graph is \sQuote{p}.
#' 
#' In G(n,m) graphs, the graph has \sQuote{n} vertices and \sQuote{m} edges,
#' and the \sQuote{m} edges are chosen uniformly randomly from the set of all
#' possible edges. This set includes loop edges as well if the \code{loops}
#' parameter is TRUE.
#' 
#' \code{random.graph.game} is an alias to this function.
#'
#' @section Deprecated:
#'
#' Since igraph version 0.8.0, both \code{erdos.renyi.game} and
#' \code{random.graph.game} are deprecated, and \code{\link{sample_gnp}} and
#' \code{\link{sample_gnm}} should be used instead.
#' 
#' @aliases erdos.renyi.game random.graph.game
#' @param n The number of vertices in the graph.
#' @param p.or.m Either the probability for drawing an edge between two
#' arbitrary vertices (G(n,p) graph), or the number of edges in the graph (for
#' G(n,m) graphs).
#' @param type The type of the random graph to create, either \code{gnp}
#' (G(n,p) graph) or \code{gnm} (G(n,m) graph).
#' @param directed Logical, whether the graph will be directed, defaults to
#' FALSE.
#' @param loops Logical, whether to add loop edges, defaults to FALSE.
#' @param \dots Additional arguments, ignored.
#' @return A graph object.
#' @author Gabor Csardi \email{csardi.gabor@@gmail.com}
#' @seealso \code{\link{sample_pa}}
#' @references Erdos, P. and Renyi, A., On random graphs, \emph{Publicationes
#' Mathematicae} 6, 290--297 (1959).
#' @export
#' @keywords graphs
#' @examples
#' 
#' g <- erdos.renyi.game(1000, 1/1000)
#' degree_distribution(g)
#' 
erdos.renyi.game <- function(n, p.or.m, type=c("gnp", "gnm"),
                             directed=FALSE, loops=FALSE, ...) {

  type <- igraph.match.arg(type)
  type1 <- switch(type, "gnp"=0, "gnm"=1)

  on.exit( .Call("R_igraph_finalizer", PACKAGE="igraph") )
  res <- .Call("R_igraph_erdos_renyi_game", as.numeric(n), as.numeric(type1),
               as.numeric(p.or.m), as.logical(directed), as.logical(loops),
               PACKAGE="igraph")

  if (igraph_opt("add.params")) {
    res$name <- sprintf("Erdos renyi (%s) graph", type)
    res$type <- type
    res$loops <- loops
    if (type=="gnp") { res$p <- p.or.m }
    if (type=="gnm") { res$m <- p.or.m }
  }
  res
}

#' @export

random.graph.game <- erdos.renyi.game

## -----------------------------------------------------------------

#' Generate random graphs with a given degree sequence
#' 
#' It is often useful to create a graph with given vertex degrees. This is
#' exactly what \code{sample_degseq} does.
#' 
#' The \dQuote{simple} method connects the out-stubs of the edges (undirected
#' graphs) or the out-stubs and in-stubs (directed graphs) together. This way
#' loop edges and also multiple edges may be generated. This method is not
#' adequate if one needs to generate simple graphs with a given degree
#' sequence. The multiple and loop edges can be deleted, but then the degree
#' sequence is distorted and there is nothing to ensure that the graphs are
#' sampled uniformly.
#' 
#' The \dQuote{simple.no.multiple} method is similar to \dQuote{simple}, but
#' tries to avoid multiple and loop edges and restarts the generation from
#' scratch if it gets stuck. It is not guaranteed to sample uniformly from the
#' space of all possible graphs with the given sequence, but it is relatively
#' fast and it will eventually succeed if the provided degree sequence is
#' graphical, but there is no upper bound on the number of iterations.
#' 
#' The \dQuote{vl} method is a more sophisticated generator. The algorithm and
#' the implementation was done by Fabien Viger and Matthieu Latapy. This
#' generator always generates undirected, connected simple graphs, it is an
#' error to pass the \code{in.deg} argument to it.  The algorithm relies on
#' first creating an initial (possibly unconnected) simple undirected graph
#' with the given degree sequence (if this is possible at all). Then some
#' rewiring is done to make the graph connected. Finally a Monte-Carlo
#' algorithm is used to randomize the graph. The \dQuote{vl} samples from the
#' undirected, connected simple graphs unformly. See
#' \url{http://www-rp.lip6.fr/~latapy/FV/generation.html} for details.
#'
#' @aliases degree.sequence.game
#' @param out.deg Numeric vector, the sequence of degrees (for undirected
#' graphs) or out-degrees (for directed graphs). For undirected graphs its sum
#' should be even. For directed graphs its sum should be the same as the sum of
#' \code{in.deg}.
#' @param in.deg For directed graph, the in-degree sequence. By default this is
#' \code{NULL} and an undirected graph is created.
#' @param method Character, the method for generating the graph. Right now the
#' \dQuote{simple}, \dQuote{simple.no.multiple} and \dQuote{vl} methods are
#' implemented.
#' @return The new graph object.
#' @author Gabor Csardi \email{csardi.gabor@@gmail.com}
#' @seealso \code{\link{sample_gnp}}, \code{\link{sample_pa}},
#' \code{\link{simplify}} to get rid of the multiple and/or loops edges.
#' @export
#' @keywords graphs
#' @examples
#' 
#' ## The simple generator
#' g <- sample_degseq(rep(2,100))
#' degree(g)
#' is_simple(g)   # sometimes TRUE, but can be FALSE
#' g2 <- sample_degseq(1:10, 10:1)
#' degree(g2, mode="out")
#' degree(g2, mode="in")
#' 
#' ## The vl generator
#' g3 <- sample_degseq(rep(2,100), method="vl")
#' degree(g3)
#' is_simple(g3)  # always TRUE
#' 
#' ## Exponential degree distribution
#' ## Note, that we correct the degree sequence if its sum is odd
#' degs <- sample(1:100, 100, replace=TRUE, prob=exp(-0.5*(1:100)))
#' if (sum(degs) %% 2 != 0) { degs[1] <- degs[1] + 1 }
#' g4 <- sample_degseq(degs, method="vl")
#' all(degree(g4) == degs)
#' 
#' ## Power-law degree distribution
#' ## Note, that we correct the degree sequence if its sum is odd
#' degs <- sample(1:100, 100, replace=TRUE, prob=(1:100)^-2)
#' if (sum(degs) %% 2 != 0) { degs[1] <- degs[1] + 1 }
#' g5 <- sample_degseq(degs, method="vl")
#' all(degree(g5) == degs)

sample_degseq <- function(out.deg, in.deg=NULL,
                                 method=c("simple", "vl",
                                   "simple.no.multiple")) {

  method <- igraph.match.arg(method)
  method1 <- switch(method, "simple"=0, "vl"=1, "simple.no.multiple"=2)
  if (!is.null(in.deg)) { in.deg <- as.numeric(in.deg) }

  on.exit( .Call("R_igraph_finalizer", PACKAGE="igraph") )
  res <- .Call("R_igraph_degree_sequence_game", as.numeric(out.deg),
               in.deg, as.numeric(method1),
               PACKAGE="igraph")
  if (igraph_opt("add.params")) {
    res$name <- "Degree sequence random graph"
    res$method <- method
  }
  res
}

#' @rdname sample_degseq
#' @param ... Passed to \code{sample_degree}.
#' @export

degseq <- function(...) constructor_spec(sample_degseq, ...)


## -----------------------------------------------------------------

#' Growing random graph generation
#' 
#' This function creates a random graph by simulating its stochastic evolution.
#' 
#' This is discrete time step model, in each time step a new vertex is added to
#' the graph and \code{m} new edges are created. If \code{citation} is
#' \code{FALSE} these edges are connecting two uniformly randomly chosen
#' vertices, otherwise the edges are connecting new vertex to uniformly
#' randomly chosen old vertices.
#'
#' @aliases growing.random.game
#' @param n Numeric constant, number of vertices in the graph.
#' @param m Numeric constant, number of edges added in each time step.
#' @param directed Logical, whether to create a directed graph.
#' @param citation Logical. If \code{TRUE} a citation graph is created, ie. in
#' each time step the added edges are originating from the new vertex.
#' @return A new graph object.
#' @author Gabor Csardi \email{csardi.gabor@@gmail.com}
#' @seealso \code{\link{sample_pa}}, \code{\link{sample_gnp}}
#' @export
#' @keywords graphs
#' @examples
#' 
#' g <- sample_growing(500, citation=FALSE)
#' g2 <- sample_growing(500, citation=TRUE)
#' 
sample_growing <- function(n, m=1, directed=TRUE, citation=FALSE) {
  on.exit( .Call("R_igraph_finalizer", PACKAGE="igraph") )
  res <- .Call("R_igraph_growing_random_game", as.numeric(n), as.numeric(m),
               as.logical(directed), as.logical(citation),
               PACKAGE="igraph")
  if (igraph_opt("add.params")) {
    res$name <- "Growing random graph"
    res$m <- m
    res$citation <- citation
  }
  res
}

#' @rdname sample_growing
#' @param ... Passed to \code{sample_app}.
#' @export

growing <- function(...) constructor_spec(sample_growing, ...)

## -----------------------------------------------------------------


#' Generate an evolving random graph with preferential attachment and aging
#' 
#' This function creates a random graph by simulating its evolution. Each time
#' a new vertex is added it creates a number of links to old vertices and the
#' probability that an old vertex is cited depends on its in-degree
#' (preferential attachment) and age.
#' 
#' This is a discrete time step model of a growing graph. We start with a
#' network containing a single vertex (and no edges) in the first time step.
#' Then in each time step (starting with the second) a new vertex is added and
#' it initiates a number of edges to the old vertices in the network. The
#' probability that an old vertex is connected to is proportional to \deqn{P[i]
#' \sim (c\cdot k_i^\alpha+a)(d\cdot l_i^\beta+b)\cdot }{% P[i] ~ (c k[i]^alpha
#' + a) (d l[i]^beta + a)}
#' 
#' Here \eqn{k_i}{k[i]} is the in-degree of vertex \eqn{i} in the current time
#' step and \eqn{l_i}{l[i]} is the age of vertex \eqn{i}. The age is simply
#' defined as the number of time steps passed since the vertex is added, with
#' the extension that vertex age is divided to be in \code{aging.bin} bins.
#' 
#' \eqn{c}, \eqn{\alpha}{alpha}, \eqn{a}, \eqn{d}, \eqn{\beta}{beta} and
#' \eqn{b} are parameters and they can be set via the following arguments:
#' \code{pa.exp} (\eqn{\alpha}{alpha}, mandatory argument), \code{aging.exp}
#' (\eqn{\beta}{beta}, mandatory argument), \code{zero.deg.appeal} (\eqn{a},
#' optional, the default value is 1), \code{zero.age.appeal} (\eqn{b},
#' optional, the default is 0), \code{deg.coef} (\eqn{c}, optional, the default
#' is 1), and \code{age.coef} (\eqn{d}, optional, the default is 1).
#' 
#' The number of edges initiated in each time step is governed by the \code{m},
#' \code{out.seq} and \code{out.pref} parameters. If \code{out.seq} is given
#' then it is interpreted as a vector giving the number of edges to be added in
#' each time step. It should be of length \code{n} (the number of vertices),
#' and its first element will be ignored. If \code{out.seq} is not given (or
#' NULL) and \code{out.dist} is given then it will be used as a discrete
#' probability distribution to generate the number of edges. Its first element
#' gives the probability that zero edges are added at a time step, the second
#' element is the probability that one edge is added, etc. (\code{out.seq}
#' should contain non-negative numbers, but if they don't sum up to 1, they
#' will be normalized to sum up to 1. This behavior is similar to the
#' \code{prob} argument of the \code{sample} command.)
#' 
#' By default a directed graph is generated, but it \code{directed} is set to
#' \code{FALSE} then an undirected is created. Even if an undirected graph is
#' generaed \eqn{k_i}{k[i]} denotes only the adjacent edges not initiated by
#' the vertex itself except if \code{out.pref} is set to \code{TRUE}.
#' 
#' If the \code{time.window} argument is given (and not NULL) then
#' \eqn{k_i}{k[i]} means only the adjacent edges added in the previous
#' \code{time.window} time steps.
#' 
#' This function might generate graphs with multiple edges.
#' 
#' @aliases sample_pa_age aging.prefatt.game aging.barabasi.game aging.ba.game
#' @param n The number of vertices in the graph.
#' @param pa.exp The preferantial attachment exponent, see the details below.
#' @param aging.exp The exponent of the aging, usually a non-positive number,
#' see details below.
#' @param m The number of edges each new vertex creates (except the very first
#' vertex). This argument is used only if both the \code{out.dist} and
#' \code{out.seq} arguments are NULL.
#' @param aging.bin The number of bins to use for measuring the age of
#' vertices, see details below.
#' @param out.dist The discrete distribution to generate the number of edges to
#' add in each time step if \code{out.seq} is NULL. See details below.
#' @param out.seq The number of edges to add in each time step, a vector
#' containing as many elements as the number of vertices. See details below.
#' @param out.pref Logical constant, whether to include edges not initiated by
#' the vertex as a basis of preferential attachment. See details below.
#' @param directed Logical constant, whether to generate a directed graph. See
#' details below.
#' @param zero.deg.appeal The degree-dependent part of the
#' \sQuote{attractiveness} of the vertices with no adjacent edges. See also
#' details below.
#' @param zero.age.appeal The age-dependent part of the \sQuote{attrativeness}
#' of the vertices with age zero. It is usually zero, see details below.
#' @param deg.coef The coefficient of the degree-dependent
#' \sQuote{attractiveness}. See details below.
#' @param age.coef The coefficient of the age-dependent part of the
#' \sQuote{attractiveness}. See details below.
#' @param time.window Integer constant, if NULL only adjacent added in the last
#' \code{time.windows} time steps are counted as a basis of the preferential
#' attachment. See also details below.
#' @return A new graph.
#' @author Gabor Csardi \email{csardi.gabor@@gmail.com}
#' @seealso \code{\link{sample_pa}}, \code{\link{sample_gnp}}
#' @export
#' @keywords graphs
#' @examples
#' 
#' # The maximum degree for graph with different aging exponents
#' g1 <- sample_pa_age(10000, pa.exp=1, aging.exp=0, aging.bin=1000)
#' g2 <- sample_pa_age(10000, pa.exp=1, aging.exp=-1,   aging.bin=1000)
#' g3 <- sample_pa_age(10000, pa.exp=1, aging.exp=-3,   aging.bin=1000)
#' max(degree(g1))
#' max(degree(g2))
#' max(degree(g3))

sample_pa_age <- function(n, pa.exp, aging.exp, m=NULL, aging.bin=300,
                               out.dist=NULL, out.seq=NULL,
                               out.pref=FALSE, directed=TRUE,
                               zero.deg.appeal=1, zero.age.appeal=0,
                               deg.coef=1, age.coef=1,
                               time.window=NULL) {
  # Checks
  if (! is.null(out.seq) && (!is.null(m) || !is.null(out.dist))) {
    warning("if `out.seq' is given `m' and `out.dist' should be NULL")
    m <- out.dist <- NULL
  }
  if (is.null(out.seq) && !is.null(out.dist) && !is.null(m)) {
    warning("if `out.dist' is given `m' will be ignored")
    m <- NULL
  }
  if (!is.null(out.seq) && length(out.seq) != n) {
    stop("`out.seq' should be of length `n'")
  }
  if (!is.null(out.seq) && min(out.seq)<0) {
    stop("negative elements in `out.seq'");
  }
  if (!is.null(m) && m<0) {
    stop("`m' is negative")
  }
  if (!is.null(time.window) && time.window <= 0) {
    stop("time window size should be positive")
  }
  if (!is.null(m) && m==0) {
    warning("`m' is zero, graph will be empty")
  }
  if (pa.exp < 0) {
    warning("preferential attachment is negative")
  }
  if (aging.exp > 0) {
    warning("aging exponent is positive")
  }
  if (zero.deg.appeal <=0 ) {
    warning("initial attractiveness is not positive")
  }

  if (is.null(m) && is.null(out.dist) && is.null(out.seq)) {
    m <- 1
  }
  
  n <- as.numeric(n)
  if (!is.null(m)) { m <- as.numeric(m) }
  if (!is.null(out.dist)) { out.dist <- as.numeric(out.dist) }
  if (!is.null(out.seq)) { out.seq <- as.numeric(out.seq) }
  out.pref <- as.logical(out.pref)

  if (!is.null(out.dist)) {
    out.seq <- as.numeric(sample(0:(length(out.dist)-1), n,
                                 replace=TRUE, prob=out.dist))
  }

  if (is.null(out.seq)) {
    out.seq <- numeric()
  }

  on.exit( .Call("R_igraph_finalizer", PACKAGE="igraph") )
  res <- if (is.null(time.window)) {
    .Call("R_igraph_barabasi_aging_game", as.numeric(n),
          as.numeric(pa.exp), as.numeric(aging.exp),
          as.numeric(aging.bin), m, out.seq,
          out.pref, as.numeric(zero.deg.appeal), as.numeric(zero.age.appeal),
          as.numeric(deg.coef), as.numeric(age.coef), directed, 
          PACKAGE="igraph")
  } else {
    .Call("R_igraph_recent_degree_aging_game", as.numeric(n),
          as.numeric(pa.exp), as.numeric(aging.exp),
          as.numeric(aging.bin), m, out.seq, out.pref, as.numeric(zero.deg.appeal),
          directed,
          time.window,
          PACKAGE="igraph")
  }
  if (igraph_opt("add.params")) {
    res$name <- "Aging Barabasi graph"
    res$pa.exp <- pa.exp
    res$aging.exp <- aging.exp
    res$m <- m
    res$aging.bin <- aging.bin
    res$out.pref <- out.pref
    res$zero.deg.appeal <- zero.deg.appeal
    res$zero.age.appeal <- zero.age.appeal
    res$deg.coef <- deg.coef
    res$age.coef <- age.coef
    res$time.window <- if (is.null(time.window)) Inf else time.window
  }
  res
}

#' @rdname sample_pa_age
#' @param ... Passed to \code{sample_app}.
#' @export

pa_age <- function(...) constructor_spec(sample_pa_age, ...)

## -----------------------------------------------------------------

#' Graph generation based on different vertex types
#' 
#' These functions implement evolving network models based on different vertex
#' types.
#' 
#' For \code{sample_traits_callaway} the simulation goes like this: in each
#' discrete time step a new vertex is added to the graph. The type of this
#' vertex is generated based on \code{type.dist}. Then two vertices are
#' selected uniformly randomly from the graph. The probability that they will
#' be connected depends on the types of these vertices and is taken from
#' \code{pref.matrix}. Then another two vertices are selected and this is
#' repeated \code{edges.per.step} times in each time step.
#' 
#' For \code{sample_traits} the simulation goes like this: a single vertex is
#' added at each time step. This new vertex tries to connect to \code{k}
#' vertices in the graph. The probability that such a connection is realized
#' depends on the types of the vertices involved and is taken from
#' \code{pref.matrix}.
#' 
#' @aliases sample_traits_callaway sample_traits callaway.traits.game
#' establishment.game
#' @param nodes The number of vertices in the graph.
#' @param types The number of different vertex types.
#' @param edge.per.step The number of edges to add to the graph per time step.
#' @param type.dist The distribution of the vertex types. This is assumed to be
#' stationary in time.
#' @param pref.matrix A matrix giving the preferences of the given vertex
#' types. These should be probabilities, ie. numbers between zero and one.
#' @param directed Logical constant, whether to generate directed graphs.
#' @param k The number of trials per time step, see details below.
#' @return A new graph object.
#' @author Gabor Csardi \email{csardi.gabor@@gmail.com}
#' @export
#' @keywords graphs
#' @examples
#' 
#' # two types of vertices, they like only themselves
#' g1 <- sample_traits_callaway(1000, 2, pref.matrix=matrix( c(1,0,0,1), nc=2))
#' g2 <- sample_traits(1000, 2, k=2, pref.matrix=matrix( c(1,0,0,1), nc=2))

sample_traits_callaway <- function(nodes, types, edge.per.step=1,
                                 type.dist=rep(1, types),
                                 pref.matrix=matrix(1, types, types),
                                 directed=FALSE) {

  on.exit( .Call("R_igraph_finalizer", PACKAGE="igraph") )
  res <- .Call("R_igraph_callaway_traits_game", as.double(nodes),
               as.double(types), as.double(edge.per.step),
               as.double(type.dist), matrix(as.double(pref.matrix), types,
                                            types),
               as.logical(directed),
               PACKAGE="igraph")
  if (igraph_opt("add.params")) {
    res$name <- "Trait-based Callaway graph"
    res$types <- types
    res$edge.per.step <- edge.per.step
    res$type.dist <- type.dist
    res$pref.matrix <- pref.matrix
  }
  res
}

#' @rdname sample_traits_callaway
#' @param ... Passed to the constructor, \code{sample_traits} or
#'   \code{sample_traits_callaway}.
#' @export

traits_callaway <- function(...) constructor_spec(sample_traits_callaway, ...)

#' @rdname sample_traits_callaway
#' @export

sample_traits <- function(nodes, types, k=1, type.dist=rep(1, types),
                               pref.matrix=matrix(1, types, types),
                               directed=FALSE) {

  on.exit( .Call("R_igraph_finalizer", PACKAGE="igraph") )
  res <- .Call("R_igraph_establishment_game", as.double(nodes),
               as.double(types), as.double(k), as.double(type.dist),
               matrix(as.double(pref.matrix), types, types),
               as.logical(directed),
               PACKAGE="igraph")
  if (igraph_opt("add.params")) {
    res$name <- "Trait-based growing graph"
    res$types <- types
    res$k <- k
    res$type.dist <- type.dist
    res$pref.matrix <- pref.matrix
  }
  res
}

#' @rdname sample_traits_callaway
#' @export

traits <- function(...) constructor_spec(sample_traits, ...)

## -----------------------------------------------------------------

#' Geometric random graphs
#' 
#' Generate a random graph based on the distance of random point on a unit
#' square
#' 
#' First a number of points are dropped on a unit square, these points
#' correspond to the vertices of the graph to create. Two points will be
#' connected with an undirected edge if they are closer to each other in
#' Euclidean norm than a given radius. If the \code{torus} argument is
#' \code{TRUE} then a unit area torus is used instead of a square.
#'
#' @aliases grg.game
#' @param nodes The number of vertices in the graph.
#' @param radius The radius within which the vertices will be connected by an
#' edge.
#' @param torus Logical constant, whether to use a torus instead of a square.
#' @param coords Logical scalar, whether to add the positions of the vertices
#' as vertex attributes called \sQuote{\code{x}} and \sQuote{\code{y}}.
#' @return A graph object. If \code{coords} is \code{TRUE} then with vertex
#' attributes \sQuote{\code{x}} and \sQuote{\code{y}}.
#' @author Gabor Csardi \email{csardi.gabor@@gmail.com}, first version was
#' written by Keith Briggs (\url{http://keithbriggs.info/}).
#' @seealso \code{\link{sample_gnp}}
#' @export
#' @keywords graphs
#' @examples
#' 
#' g <- sample_grg(1000, 0.05, torus=FALSE)
#' g2 <- sample_grg(1000, 0.05, torus=TRUE)
#' 
sample_grg <- function(nodes, radius, torus=FALSE, coords=FALSE) {
  on.exit( .Call("R_igraph_finalizer", PACKAGE="igraph") )
  res <- .Call("R_igraph_grg_game", as.double(nodes), as.double(radius),
               as.logical(torus), as.logical(coords),
               PACKAGE="igraph")
  if (coords) {
    V(res[[1]])$x <- res[[2]]
    V(res[[1]])$y <- res[[3]]
  }
  if (igraph_opt("add.params")) {
    res[[1]]$name <- "Geometric random graph"
    res[[1]]$radius <- radius
    res[[1]]$torus <- torus
  }
  res[[1]]
}

#' @rdname sample_grg
#' @param ... Passed to \code{sample_grg}.
#' @export

grg <- function(...) constructor_spec(sample_grg, ...)

## -----------------------------------------------------------------


#' Trait-based random generation
#' 
#' Generation of random graphs based on different vertex types.
#' 
#' Both models generate random graphs with given vertex types. For
#' \code{sample_pref} the probability that two vertices will be connected
#' depends on their type and is given by the \sQuote{pref.matrix} argument.
#' This matrix should be symmetric to make sense but this is not checked. The
#' distribution of the different vertes types is given by the
#' \sQuote{type.dist} vector.
#' 
#' For \code{sample_asym_pref} each vertex has an in-type and an
#' out-type and a directed graph is created. The probability that a directed
#' edge is realized from a vertex with a given out-type to a vertex with a
#' given in-type is given in the \sQuote{pref.matrix} argument, which can be
#' asymmetric. The joint distribution for the in- and out-types is given in the
#' \sQuote{type.dist.matrix} argument.
#' 
#' @aliases sample_pref sample_asym_pref preference.game asymmetric.preference.game
#' @param nodes The number of vertices in the graphs.
#' @param types The number of different vertex types.
#' @param type.dist The distribution of the vertex types, a numeric vector of
#' length \sQuote{types} containing non-negative numbers. The vector will be
#' normed to obtain probabilities.
#' @param fixed.sizes Fix the number of vertices with a given vertex type
#' label. The \code{type.dist} argument gives the group sizes (i.e. number of
#' vertices with the different labels) in this case.
#' @param type.dist.matrix The joint distribution of the in- and out-vertex
#' types.
#' @param pref.matrix A square matrix giving the preferences of the vertex
#' types. The matrix has \sQuote{types} rows and columns.
#' @param directed Logical constant, whether to create a directed graph.
#' @param loops Logical constant, whether self-loops are allowed in the graph.
#' @return An igraph graph.
#' @author Tamas Nepusz \email{ntamas@@gmail.com} and Gabor Csardi
#' \email{csardi.gabor@@gmail.com} for the R interface
#' @seealso \code{\link{sample_traits}}.
#' \code{\link{sample_traits_callaway}}
#' @export
#' @keywords graphs
#' @examples
#' 
#' pf <- matrix( c(1, 0, 0, 1), nr=2)
#' g <- sample_pref(20, 2, pref.matrix=pf)
#' \dontrun{tkplot(g, layout=layout_with_fr)}
#' 
#' pf <- matrix( c(0, 1, 0, 0), nr=2)
#' g <- sample_asym_pref(20, 2, pref.matrix=pf)
#' \dontrun{tkplot(g, layout=layout_in_circle)}
#' 
sample_pref <- function(nodes, types, type.dist=rep(1, types),
                            fixed.sizes=FALSE,
                            pref.matrix=matrix(1, types, types),
                            directed=FALSE, loops=FALSE) {

  if (nrow(pref.matrix) != types || ncol(pref.matrix) != types) {
    stop("Invalid size for preference matrix")
  }
  
  on.exit( .Call("R_igraph_finalizer", PACKAGE="igraph") )
  res <- .Call("R_igraph_preference_game", as.double(nodes),
               as.double(types),
               as.double(type.dist), as.logical(fixed.sizes),
               matrix(as.double(pref.matrix), types, types),
               as.logical(directed), as.logical(loops),
               PACKAGE="igraph")
  V(res[[1]])$type <- res[[2]]+1
  if (igraph_opt("add.params")) {
    res[[1]]$name <- "Preference random graph"
    res[[1]]$types <- types
    res[[1]]$type.dist <- type.dist
    res[[1]]$fixed.sizes <- fixed.sizes
    res[[1]]$pref.matrix <- pref.matrix
    res[[1]]$loops <- loops
  }
  res[[1]]
}

#' @rdname sample_pref
#' @param ... Passed to the constructor, \code{sample_pref} or
#'   \code{sample_asym_pref}.
#' @export

pref <- function(...) constructor_spec(sample_pref, ...)

#' @rdname sample_pref
#' @export

sample_asym_pref <- function(nodes, types,
                        type.dist.matrix=matrix(1, types,types),
                        pref.matrix=matrix(1, types, types),
                        loops=FALSE) {
  
  if (nrow(pref.matrix) != types || ncol(pref.matrix) != types) {
    stop("Invalid size for preference matrix")
  }
  if (nrow(type.dist.matrix) != types || ncol(type.dist.matrix) != types) {
    stop("Invalid size for type distribution matrix")
  }
  
  on.exit( .Call("R_igraph_finalizer", PACKAGE="igraph") )
  res <- .Call("R_igraph_asymmetric_preference_game",
               as.double(nodes), as.double(types),
               matrix(as.double(type.dist.matrix), types, types),
               matrix(as.double(pref.matrix), types, types),
               as.logical(loops),
               PACKAGE="igraph")
  if (igraph_opt("add.params")) {
    res$name <- "Asymmetric preference random graph"
    res$types <- types
    res$type.dist.matrix <- type.dist.matrix
    res$pref.matrix <- pref.matrix
    res$loops <- loops
  }
}

#' @rdname sample_pref
#' @export

asym_pref <- function(...) constructor_spec(sample_asym_pref, ...)

## -----------------------------------------------------------------


connect <- function(graph, order, mode=c("all", "out", "in", "total")) {
  if (!is_igraph(graph)) {
    stop("Not a graph object")
  }
  mode <- igraph.match.arg(mode)
  mode <- switch(mode, "out"=1, "in"=2, "all"=3, "total"=3)

  on.exit( .Call("R_igraph_finalizer", PACKAGE="igraph") )
  .Call("R_igraph_connect_neighborhood", graph, as.numeric(order),
        as.numeric(mode),
        PACKAGE="igraph")
}


#' The Watts-Strogatz small-world model
#' 
#' Generate a graph according to the Watts-Strogatz network model.
#' 
#' First a lattice is created with the given \code{dim}, \code{size} and
#' \code{nei} arguments. Then the edges of the lattice are rewired uniformly
#' randomly with probability \code{p}.
#' 
#' Note that this function might create graphs with loops and/or multiple
#' edges. You can use \code{\link{simplify}} to get rid of these.
#'
#' @aliases watts.strogatz.game
#' @param dim Integer constant, the dimension of the starting lattice.
#' @param size Integer constant, the size of the lattice along each dimension.
#' @param nei Integer constant, the neighborhood within which the vertices of
#' the lattice will be connected.
#' @param p Real constant between zero and one, the rewiring probability.
#' @param loops Logical scalar, whether loops edges are allowed in the
#' generated graph.
#' @param multiple Logical scalar, whether multiple edges are allowed int the
#' generated graph.
#' @return A graph object.
#' @author Gabor Csardi \email{csardi.gabor@@gmail.com}
#' @seealso \code{\link{make_lattice}}, \code{\link{rewire}}
#' @references Duncan J Watts and Steven H Strogatz: Collective dynamics of
#' \sQuote{small world} networks, Nature 393, 440-442, 1998.
#' @export
#' @keywords graphs
#' @examples
#' 
#' g <- sample_smallworld(1, 100, 5, 0.05)
#' mean_distance(g)
#' transitivity(g, type="average")
#' 
sample_smallworld <- function(dim, size, nei, p, loops=FALSE,
                                multiple=FALSE) {
  
  on.exit( .Call("R_igraph_finalizer", PACKAGE="igraph") )
  res <- .Call("R_igraph_watts_strogatz_game", as.numeric(dim),
               as.numeric(size), as.numeric(nei), as.numeric(p),
               as.logical(loops), as.logical(multiple),
               PACKAGE="igraph")
  if (igraph_opt("add.params")) {
    res$name <- "Watts-Strogatz random graph"
    res$dim <- dim
    res$size <- size
    res$nei <- nei
    res$p <- p
    res$loops <- loops
    res$multiple <- multiple
  }
  res
}

#' @rdname sample_smallworld
#' @param ... Passed to \code{sample_smallworld}.
#' @export

smallworld <- function(...) constructor_spec(sample_smallworld, ...)

## -----------------------------------------------------------------

#' Random citation graphs
#' 
#' \code{sample_last_cit} creates a graph, where vertices age, and
#' gain new connections based on how long ago their last citation
#' happened.
#'
#' \code{sample_cit_cit_types} is a stochastic block model where the
#' graph is growing.
#'
#' \code{sample_cit_types} is similarly a growing stochastic block model,
#' but the probability of an edge depends on the (potentiall) cited
#' vertex only.
#' 
#' @aliases cited.type.game sample_cit_types citing.cited.type.game
#' sample_cit_cit_types sample_last_cit lastcit.game
#' @param n Number of vertices.
#' @param edges Number of edges per step.
#' @param agebins Number of aging bins.
#' @param pref Vector (\code{sample_last_cit} and \code{sample_cit_types} or
#' matrix (\code{sample_cit_cit_types}) giving the (unnormalized) citation
#' probabilities for the different vertex types.
#' @param directed Logical scalar, whether to generate directed networks.
#' @param types Vector of length \sQuote{\code{n}}, the types of the vertices.
#' Types are numbered from zero.
#' @param attr Logical scalar, whether to add the vertex types to the generated
#' graph as a vertex attribute called \sQuote{\code{type}}.
#' @return A new graph.
#' @author Gabor Csardi \email{csardi.gabor@@gmail.com}
#' @keywords graphs
#' @export

sample_last_cit <- function(n, edges=1, agebins=n/7100, pref=(1:(agebins+1))^-3,
                       directed=TRUE) {
  on.exit( .Call("R_igraph_finalizer", PACKAGE="igraph") )
  res <- .Call("R_igraph_lastcit_game", as.numeric(n), as.numeric(edges),
               as.numeric(agebins),
               as.numeric(pref), as.logical(directed),
               PACKAGE="igraph")
  if (igraph_opt("add.params")) {
    res$name <- "Random citation graph based on last citation"
    res$edges <- edges
    res$agebins <- agebins
  }
  res
}

#' @rdname sample_last_cit
#' @param ... Passed to the actual constructor.
#' @export

last_cit <- function(...) constructor_spec(sample_last_cit, ...)

#' @rdname sample_last_cit
#' @export

sample_cit_types <- function(n, edges=1, types=rep(0, n),
                            pref=rep(1, length(types)),
                            directed=TRUE, attr=TRUE) {
  on.exit( .Call("R_igraph_finalizer", PACKAGE="igraph") )
  res <- .Call("R_igraph_cited_type_game", as.numeric(n), as.numeric(edges),
               as.numeric(types), as.numeric(pref), as.logical(directed),
               PACKAGE="igraph")
  if (attr) {
    V(res)$type <- types
  }
  if (igraph_opt("add.params")) {
    res$name <- "Random citation graph (cited type)"
    res$edges <- edges
  }
  res
}

#' @rdname sample_last_cit
#' @export

cit_types <- function(...) constructor_spec(sample_cit_types, ...)

#' @rdname sample_last_cit
#' @export

sample_cit_cit_types <- function(n, edges=1, types=rep(0, n),
                                   pref=matrix(1, nrow=length(types),
                                     ncol=length(types)),
                                   directed=TRUE, attr=TRUE) {
  pref <- structure(as.numeric(pref), dim=dim(pref))
  on.exit( .Call("R_igraph_finalizer", PACKAGE="igraph") )
  res <- .Call("R_igraph_citing_cited_type_game", as.numeric(n),
               as.numeric(types), pref, as.numeric(edges),
               as.logical(directed),
               PACKAGE="igraph")
  if (attr) {
    V(res)$type <- types
  }
  if (igraph_opt("add.params")) {
    res$name <- "Random citation graph (citing & cited type)"
    res$edges <- edges
  }
  res
}

#' @rdname sample_last_cit
#' @export

cit_cit_types <- function(...) constructor_spec(sample_cit_cit_types, ...)

## -----------------------------------------------------------------


#' Bipartite random graphs
#' 
#' Generate bipartite graphs using the Erdos-Renyi model
#' 
#' Similarly to unipartite (one-mode) networks, we can define the $G(n,p)$, and
#' $G(n,m)$ graph classes for bipartite graphs, via their generating process.
#' In $G(n,p)$ every possible edge between top and bottom vertices is realized
#' with probablity $p$, independently of the rest of the edges. In $G(n,m)$, we
#' uniformly choose $m$ edges to realize.
#'
#' @aliases bipartite.random.game
#' @param n1 Integer scalar, the number of bottom vertices.
#' @param n2 Integer scalar, the number of top vertices.
#' @param type Character scalar, the type of the graph, \sQuote{gnp} creates a
#' $G(n,p)$ graph, \sQuote{gnm} creates a $G(n,m)$ graph. See details below.
#' @param p Real scalar, connection probability for $G(n,p)$ graphs. Should not
#' be given for $G(n,m)$ graphs.
#' @param m Integer scalar, the number of edges for $G(n,p)$ graphs. Should not
#' be given for $G(n,p)$ graphs.
#' @param directed Logical scalar, whether to create a directed graph. See also
#' the \code{mode} argument.
#' @param mode Character scalar, specifies how to direct the edges in directed
#' graphs. If it is \sQuote{out}, then directed edges point from bottom
#' vertices to top vertices. If it is \sQuote{in}, edges point from top
#' vertices to bottom vertices. \sQuote{out} and \sQuote{in} do not generate
#' mutual edges. If this argument is \sQuote{all}, then each edge direction is
#' considered independently and mutual edges might be generated. This argument
#' is ignored for undirected graphs.
#' @return A bipartite igraph graph.
#' @author Gabor Csardi \email{csardi.gabor@@gmail.com}
#' @seealso \code{\link{sample_gnp}} for the unipartite version.
#' @export
#' @keywords graphs
#' @examples
#' 
#' ## empty graph
#' sample_bipartite(10, 5, p=0)
#' 
#' ## full graph
#' sample_bipartite(10, 5, p=1)
#' 
#' ## random bipartite graph
#' sample_bipartite(10, 5, p=.1)
#' 
#' ## directed bipartite graph, G(n,m)
#' sample_bipartite(10, 5, type="Gnm", m=20, directed=TRUE, mode="all")
#' 
sample_bipartite <- function(n1, n2, type=c("gnp", "gnm"), p, m,
                     directed=FALSE, mode=c("out", "in", "all")) {
  
  n1 <- as.integer(n1)
  n2 <- as.integer(n2)
  type <- igraph.match.arg(type)
  if (!missing(p)) { p <- as.numeric(p) }
  if (!missing(m)) { m <- as.integer(m) }
  directed <- as.logical(directed)
  mode <- switch(igraph.match.arg(mode), "out"=1, "in"=2, "all"=3)

  if (type=="gnp" && missing(p)) {
    stop("Connection probability `p' is not given for Gnp graph")
  }
  if (type=="gnp" && !missing(m)) {
    warning("Number of edges `m' is ignored for Gnp graph")
  }
  if (type=="gnm" && missing(m)) {
    stop("Number of edges `m' is not given for Gnm graph")
  }
  if (type=="gnm" && !missing(p)) {
    warning("Connection probability `p' is ignored for Gnp graph")
  }
  
  on.exit( .Call("R_igraph_finalizer", PACKAGE="igraph") )
  if (type=="gnp") {      
    res <- .Call("R_igraph_bipartite_game_gnp", n1, n2, p, directed, mode,
                 PACKAGE="igraph")
    res <- set_vertex_attr(res$graph, "type", value=res$types)
    res$name <- "Bipartite Gnp random graph"
    res$p <- p
  } else if (type=="gnm") {
    res <- .Call("R_igraph_bipartite_game_gnm", n1, n2, m, directed, mode,
                 PACKAGE="igraph")
    res <- set_vertex_attr(res$graph, "type", value=res$types)
    res$name <- "Bipartite Gnm random graph"
    res$m <- m
  }

  res
}

<<<<<<< HEAD
#' @rdname sample_bipartite
#' @param ... Passed to \code{sample_bipartite}.
#' @export

bipartite <- function(...) constructor_spec(sample_bipartite, ...)

#' @export

sbm <- function(...) constructor_spec(sample_sbm, ...)

## -----------------------------------------------------------------
=======
hsbm.game <- function(n, m, rho, C, p) {

  mlen <- length(m)
  rholen <- if (is.list(rho)) length(rho) else 1
  Clen <- if (is.list(C)) length(C) else 1

  commonlen <- unique(c(mlen, rholen, Clen))

  if (length(commonlen) == 1 && commonlen == 1) {
    hsbm.1.game(n, m, rho, C, p)
  } else {
    commonlen <- setdiff(commonlen, 1)
    if (length(commonlen) != 1) {
      stop("Lengths of `m', `rho' and `C' must match")
    }
    m <- rep(m, length.out=commonlen)
    rho <- if (is.list(rho)) {
      rep(rho, length.out=commonlen)
    } else {
      rep(list(rho), length.out=commonlen)
    }
    C <- if (is.list(C)) {
      rep(C, length.out=commonlen)
    } else {
      rep(list(C), length.out=commonlen)
    }
    hsbm.list.game(n, m, rho, C, p)
  }  
}
>>>>>>> 7eace614
<|MERGE_RESOLUTION|>--- conflicted
+++ resolved
@@ -1269,7 +1269,6 @@
   res
 }
 
-<<<<<<< HEAD
 #' @rdname sample_bipartite
 #' @param ... Passed to \code{sample_bipartite}.
 #' @export
@@ -1281,7 +1280,7 @@
 sbm <- function(...) constructor_spec(sample_sbm, ...)
 
 ## -----------------------------------------------------------------
-=======
+
 hsbm.game <- function(n, m, rho, C, p) {
 
   mlen <- length(m)
@@ -1310,5 +1309,4 @@
     }
     hsbm.list.game(n, m, rho, C, p)
   }  
-}
->>>>>>> 7eace614
+}