#######################################
# The basic interface
#######################################

igraph_empty:
        PARAMS: OUT GRAPH graph, INTEGER n=0, BOOLEAN directed=True
        IGNORE: RR

igraph_add_edges:
        PARAMS: INOUT GRAPH graph, VECTOR edges, ATTRIBUTES attr
        NAME-R: add_edges
        IGNORE: RR, RC

igraph_add_vertices:
        PARAMS: INOUT GRAPH graph, INTEGER nv, ATTRIBUTES attr
        NAME-R: add.vertices
        IGNORE: RR, RC, RNamespace

igraph_delete_edges:
        PARAMS: INOUT GRAPH graph, EDGESET edges
        NAME-R: delete.edges
        DEPS: edges ON graph
        IGNORE: RR, RC, RNamespace

igraph_delete_vertices:
        PARAMS: INOUT GRAPH graph, VERTEXSET vertices
        NAME-R: delete.vertices
        DEPS: vertices ON graph
        IGNORE: RR, RC, RNamespace

igraph_vcount:
        PARAMS: GRAPH graph
        NAME-R: gorder
        RETURN: INTEGER

igraph_ecount:
        PARAMS: GRAPH graph
        NAME-R: ecount
        RETURN: INTEGER
        IGNORE: RR, RC, RNamespace

igraph_neighbors:
        PARAMS: GRAPH graph, OUT VECTOR neis, INTEGER vid, NEIMODE mode=ALL
        NAME-R: neighbors
        IGNORE: RR, RC, RNamespace

igraph_is_directed:
        PARAMS: GRAPH graph
        NAME-R: is_directed
        RETURN: BOOLEAN
        IGNORE: RR, RC, RNamespace

igraph_degree:
        PARAMS: GRAPH graph, OUT VECTOR res, VERTEXSET vids=ALL, NEIMODE mode=ALL, \
                BOOLEAN loops
        NAME-R: degree
        DEPS: vids ON graph
        IGNORE: RR, RC, RNamespace

igraph_edge:
        PARAMS: GRAPH graph, INTEGER eid, OUT INTEGERPTR from, OUT INTEGERPTR to
        NAME-R: get.edge
        IGNORE: RR, RC, RNamespace

igraph_edges:
        PARAMS: GRAPH graph, EDGESET eids, OUT VECTOR edges
        NAME-R: ends
        DEPS: eids ON graph
        IGNORE: RR, RC, RNamespace

igraph_get_eid:
        PARAMS: GRAPH graph, OUT INTEGERPTR eid, INTEGER from, \
                INTEGER to, BOOLEAN directed=True, BOOLEAN error=True
        IGNORE: RR, RC, RNamespace

igraph_get_eids:
        PARAMS: GRAPH graph, OUT VECTOR eids, VECTOR pairs, \
                BOOLEAN directed=True, BOOLEAN error=True
        IGNORE: RR, RC, RNamespace

igraph_incident:
        PARAMS: GRAPH graph, OUT VECTOR eids, INTEGER vid, NEIMODE mode=ALL
        IGNORE: RR, RC, RNamespace

#######################################
# Constructors, deterministic
#######################################

igraph_create:
        PARAMS: OUT GRAPH graph, VECTOR edges, INTEGER n=0, BOOLEAN directed=True
        IGNORE: RR, RC, RNamespace

igraph_adjacency:
        PARAMS: OUT GRAPH graph, MATRIX adjmatrix, ADJACENCYMODE mode=DIRECTED
        IGNORE: RR, RC, RNamespace

igraph_weighted_adjacency:
        PARAMS: OUT GRAPH graph, MATRIX adjmatrix, \
                ADJACENCYMODE mode=DIRECTED, CSTRING attr="weight", \
                BOOLEAN loops
        IGNORE: RR, RC, RNamespace

igraph_star:
        PARAMS: OUT GRAPH graph, INTEGER n, STARMODE mode=OUT, INTEGER center=0
        IGNORE: RR, RC, RNamespace

igraph_lattice:
        PARAMS: OUT GRAPH graph, VECTOR dimvector, INTEGER nei=1, \
                BOOLEAN directed=False, BOOLEAN mutual=False, BOOLEAN circular=False
        IGNORE: RR, RC, RNamespace

igraph_ring:
        PARAMS: OUT GRAPH graph, INTEGER n, BOOLEAN directed=False, BOOLEAN mutual=False, \
                BOOLEAN circular=True
        IGNORE: RR, RC, RNamespace

igraph_tree:
        PARAMS: OUT GRAPH graph, INTEGER n, INTEGER children=2, TREEMODE type=OUT
        IGNORE: RR, RC, RNamespace

igraph_full:
        PARAMS: OUT GRAPH graph, INTEGER n, BOOLEAN directed=False, BOOLEAN loops=False
        IGNORE: RR, RC, RNamespace

igraph_full_citation:
        PARAMS: OUT GRAPH graph, INTEGER n, BOOLEAN directed=True
        GATTR-R: name IS Full citation graph
        IGNORE: RR

igraph_atlas:
        PARAMS: OUT GRAPH graph, INT number=0
        IGNORE: RR, RC, RNamespace

igraph_extended_chordal_ring:
        PARAMS: OUT GRAPH graph, INTEGER nodes, MATRIX W, BOOLEAN directed=False
        IGNORE: RR

igraph_connect_neighborhood:
        PARAMS: INOUT GRAPH graph, INTEGER order=2, NEIMODE mode=ALL
        IGNORE: RR, RC, RNamespace

igraph_linegraph:
        PARAMS: GRAPH graph, OUT GRAPH linegraph
        IGNORE: RR, RC, RNamespace

igraph_de_bruijn:
        PARAMS: OUT GRAPH graph, INTEGER m, INTEGER n
        IGNORE: RR, RC, RNamespace

igraph_kautz:
        PARAMS: OUT GRAPH graph, INTEGER m, INTEGER n
        IGNORE: RR, RC, RNamespace

igraph_famous:
        PARAMS: OUT GRAPH graph, CSTRING name=""
        IGNORE: RR, RC, RNamespace

igraph_lcf_vector:
        PARAMS: OUT GRAPH graph, INTEGER n, VECTOR shifts, INTEGER repeats=1
        NAME-R: graph_from_lcf
        GATTR-R: name IS LCF graph

igraph_adjlist:
        PARAMS: OUT GRAPH graph, ADJLIST adjlist, NEIMODE mode=OUT, \
                BOOLEAN duplicate=True
        NAME-R: graph_from_adj_list

igraph_full_bipartite:
        PARAMS: OUT GRAPH graph, OUT VECTOR_BOOL_OR_0 types, INTEGER n1, \
                INTEGER n2, BOOLEAN directed=False, NEIMODE mode=ALL
        IGNORE: RR

#######################################
# Constructors, games
#######################################

igraph_barabasi_game:
        PARAMS: OUT GRAPH graph, INTEGER n, INTEGER m=1, REAL power=1.0, \
                VECTOR_OR_0 outseq, BOOLEAN outpref=False, REAL A=1.0, \
                BOOLEAN directed=True, BARABASI_ALGORITHM algo=BAG, \
                GRAPH_OR_0 start_from=0
        IGNORE: RR, RC, RNamespace

igraph_erdos_renyi_game_gnp:
        PARAMS: OUT GRAPH graph, INTEGER n, REAL p, BOOLEAN directed=False, BOOLEAN loops=False
        IGNORE: RR, RC, RNamespace

igraph_erdos_renyi_game_gnm:
        PARAMS: OUT GRAPH graph, INTEGER n, REAL m, BOOLEAN directed=False, BOOLEAN loops=False
        IGNORE: RR, RC, RNamespace

igraph_degree_sequence_game:
        PARAMS: OUT GRAPH graph, VECTOR out_deg, VECTOR_OR_0 in_deg, \
                DEGSEQMODE method=SIMPLE
        IGNORE: RR, RC, RNamespace

igraph_growing_random_game:
        PARAMS: OUT GRAPH graph, INTEGER n, INTEGER m=1, BOOLEAN directed=False, \
                BOOLEAN citation=False
        IGNORE: RR, RC, RNamespace

igraph_barabasi_aging_game:
        PARAMS: OUT GRAPH graph, INTEGER nodes, INTEGER m=1, VECTOR_OR_0 outseq, \
                BOOLEAN outpref=False, REAL pa_exp=1.0, REAL aging_exp=0.0, INTEGER aging_bin=1, \
                REAL zero_deg_appeal=1.0, REAL zero_age_appeal=0.0, REAL deg_coef=1.0, \
                REAL age_coef=1.0, BOOLEAN directed=True
        IGNORE: RR, RC, RNamespace

igraph_recent_degree_game:
        PARAMS: OUT GRAPH graph, INTEGER n, REAL power=1.0, INTEGER window=1, \
                INTEGER m=1, VECTOR_OR_0 outseq, BOOLEAN outpref=False, \
                REAL zero_appeal=1.0, BOOLEAN directed=True
        IGNORE: RR, RC, RNamespace

igraph_recent_degree_aging_game:
        PARAMS: OUT GRAPH graph, INTEGER nodes, INTEGER m=1, VECTOR_OR_0 outseq, \
                BOOLEAN outpref=False, REAL pa_exp=1.0, REAL aging_exp=0.0, INTEGER aging_bin=1, \
                INTEGER window=1, REAL zero_appeal=1.0, BOOLEAN directed=True
        IGNORE: RR, RC, RNamespace

igraph_callaway_traits_game:
        PARAMS: OUT GRAPH graph, INTEGER nodes, INTEGER types, \
                INTEGER edges_per_step=1, VECTOR type_dist, MATRIX pref_matrix, \
                BOOLEAN directed=False
        IGNORE: RR, RC, RNamespace

igraph_establishment_game:
        PARAMS: OUT GRAPH graph, INTEGER nodes, INTEGER types, INTEGER k=1, \
                VECTOR type_dist, MATRIX pref_matrix, BOOLEAN directed=True
        IGNORE: RR, RC, RNamespace

igraph_grg_game:
        PARAMS: OUT GRAPH graph, INTEGER nodes, REAL radius, BOOLEAN torus=False, VECTOR_OR_0 x, VECTOR_OR_0 y
        IGNORE: RR, RC, RNamespace

igraph_preference_game:
        PARAMS: OUT GRAPH graph, INTEGER nodes, INTEGER types, \
                VECTOR type_dist, BOOLEAN fixed_sizes=False, \
                MATRIX pref_matrix, OUT VECTOR node_type_vec, \
                BOOLEAN directed=False, BOOLEAN loops=False
        IGNORE: RR, RC, RNamespace

igraph_asymmetric_preference_game:
        PARAMS: OUT GRAPH graph, INTEGER nodes, INTEGER types, \
                MATRIX type_dist_matrix, MATRIX pref_matrix, \
                OUT VECTOR node_type_in_vec, OUT VECTOR node_type_out_vec, \
                BOOLEAN loops=False
        IGNORE: RR, RC, RNamespace

igraph_rewire_edges:
        PARAMS: INOUT GRAPH graph, REAL prob, BOOLEAN loops=False
        IGNORE: RR, RC, RNamespace

igraph_watts_strogatz_game:
        PARAMS: OUT GRAPH graph, INTEGER dim, INTEGER size, INTEGER nei, \
                REAL p, BOOLEAN loops=False, BOOLEAN multiple=False
        IGNORE: RR, RC, RNamespace

igraph_lastcit_game:
        PARAMS: OUT GRAPH graph, INTEGER nodes, INTEGER edges_per_node=1, \
                INTEGER agebins=1, VECTOR preference, BOOLEAN directed=True
        IGNORE: RR, RC, RNamespace

igraph_cited_type_game:
        PARAMS: OUT GRAPH graph, INTEGER nodes, VECTOR types, VECTOR pref, \
                INTEGER edges_per_step=1, BOOLEAN directed=True
        IGNORE: RR, RC, RNamespace

igraph_citing_cited_type_game:
        PARAMS: OUT GRAPH graph, INTEGER nodes, VECTOR types, MATRIX pref, \
                INTEGER edges_per_step=1, BOOLEAN directed=True
        IGNORE: RR, RC, RNamespace

igraph_forest_fire_game:
        PARAMS: OUT GRAPH graph, INTEGER nodes, REAL fw_prob, REAL bw_factor=1, \
                INTEGER ambs=1, BOOLEAN directed=True
        NAME-R: sample_forestfire
        GATTR-R: name IS Forest fire model
        GATTR-PARAM-R: fw_prob, bw_factor, ambs
        FLAGS: PROGRESS

igraph_simple_interconnected_islands_game:
        PARAMS: OUT GRAPH graph, INTEGER islands_n, INTEGER islands_size, \
                REAL islands_pin, INTEGER n_inter
        NAME-R: sample_islands
        GATTR-R: name IS Interconnected islands model
        GATTR-PARAM-R: islands_n, islands_size, islands_pin, n_inter
        IGNORE: RC

igraph_static_fitness_game:
        PARAMS: OUT GRAPH graph, INTEGER no_of_edges, VECTOR fitness_out, \
                VECTOR_OR_0 fitness_in=NULL, BOOLEAN loops=False, \
                BOOLEAN multiple=False
        NAME-R: sample_fitness
        GATTR-R: name IS Static fitness model
        GATTR-PARAM-R: loops, multiple
        FLAGS: PROGRESS

igraph_static_power_law_game:
        PARAMS: OUT GRAPH graph, INTEGER no_of_nodes, INTEGER no_of_edges, \
                REAL exponent_out, REAL exponent_in=-1, \
                BOOLEAN loops=False, BOOLEAN multiple=False, \
		BOOLEAN finite_size_correction=True
        NAME-R: sample_fitness_pl
        GATTR-R: name IS Static power law model
        GATTR-PARAM-R: exponent_out, exponent_in, loops, multiple, \
                       finite_size_correction
        FLAGS: PROGRESS

igraph_k_regular_game:
        PARAMS: OUT GRAPH graph, INTEGER no_of_nodes, INTEGER k, \
                BOOLEAN directed=False, BOOLEAN multiple=False
        NAME-R: sample_k_regular
        GATTR-R: name IS k-regular graph
        GATTR-PARAM-R: k

igraph_sbm_game:
        PARAMS: OUT GRAPH graph, INTEGER n, MATRIX pref_matrix, \
                VECTOR_INT block_sizes, BOOLEAN directed=False, \
                BOOLEAN loops=False
        NAME-R: sample_sbm
        GATTR-R: name IS Stochastic block-model
        GATTR-PARAM-R: loops

igraph_hsbm_game:
        PARAMS: OUT GRAPH graph, INTEGER n, INTEGER m, \
                VECTOR rho, MATRIX C, REAL p
        NAME-R: hsbm.1.game
        GATTR-R: name IS Hierarchical stochastic block model
        GATTR-PARAM-R: m, rho, C, p
        IGNORE: RNamespace
        INTERNAL: True

igraph_hsbm_list_game:
        PARAMS: OUT GRAPH graph, INTEGER n, VECTOR_INT mlist, \
                VECTORLIST rholist, MATRIXLIST Clist, REAL p
        NAME-R: hsbm.list.game
        GATTR-R: name IS Hierarchical stochastic block model
        GATTR-PARAM-R: p
        IGNORE: RNamespace
        INTERNAL: True

igraph_correlated_game:
        PARAMS: GRAPH old_graph, OUT GRAPH new_graph, \
                REAL corr, REAL p=old.graph$p, VECTORM1_OR_0 permutation=NULL
        NAME-R: sample_correlated_gnp
        GATTR-R: name IS Correlated random graph
        GATTR-PARAM-R: corr, p
        DEFAULT-R: p=old.graph$p

igraph_correlated_pair_game:
        PARAMS: OUT GRAPH graph1, OUT GRAPH graph2, INT n, REAL corr, \
                REAL p, BOOLEAN directed=False, \
                VECTORM1_OR_0 permutation=NULL
        NAME-R: sample_correlated_gnp_pair

igraph_dot_product_game:
        PARAMS: OUT GRAPH graph, MATRIX vecs, BOOLEAN directed=False
        NAME-R: sample_dot_product

igraph_sample_sphere_surface:
        PARAMS: INTEGER dim, INTEGER n=1, REAL radius=1, \
                BOOLEAN positive=True, OUT MATRIX res
        NAME-R: sample_sphere_surface

igraph_sample_sphere_volume:
        PARAMS: INTEGER dim, INTEGER n=1, REAL radius=1, \
                BOOLEAN positive=True, OUT MATRIX res
        NAME-R: sample_sphere_volume

igraph_sample_dirichlet:
        PARAMS: INTEGER n, VECTOR alpha, OUT MATRIX res
        NAME-R: sample_dirichlet

#######################################
# Basic query functions
#######################################

igraph_are_connected:
        PARAMS: GRAPH graph, INTEGER v1, INTEGER v2, OUT BOOLEANPTR res
        IGNORE: RR, RC, RNamespace

#######################################
# Structural properties
#######################################

igraph_diameter:
        PARAMS: GRAPH graph, OUT REALPTR res, OUT INTEGERPTR from, \
                OUT INTEGERPTR to, OUT VECTOR_OR_0 path, BOOLEAN directed=True, \
                BOOLEAN unconnected=True
        IGNORE: RR, RC, RNamespace

igraph_diameter_dijkstra:
        PARAMS: GRAPH graph, EDGEWEIGHTS weights=NULL, \
                OUT REALPTR res, OUT INTEGERPTR from, \
                OUT INTEGERPTR to, OUT VECTOR_OR_0 path, BOOLEAN directed=True, \
                BOOLEAN unconnected=True
        DEPS: weights ON graph
        IGNORE: RR, RC, RNamespace

igraph_minimum_spanning_tree:
        PARAMS: GRAPH graph, OUT VECTOR res, EDGEWEIGHTS weights=NULL
        DEPS: weights ON graph
        IGNORE: RR, RC, RNamespace

igraph_minimum_spanning_tree_unweighted:
        PARAMS: GRAPH graph, OUT GRAPH mst
        IGNORE: RR, RC, RNamespace

igraph_minimum_spanning_tree_prim:
        PARAMS: GRAPH graph, OUT GRAPH mst, VECTOR weights
        IGNORE: RR, RC, RNamespace

igraph_closeness:
        PARAMS: GRAPH graph, OUT VECTOR res, \
                OUT VECTOR_OR_0 reachable_count, OUT BOOLEANPTR_OR_0 all_reachable, \
                VERTEXSET vids=ALL, \
                NEIMODE mode=OUT, EDGEWEIGHTS weights=NULL, \
                BOOLEAN normalized=False
        DEPS: vids ON graph, weights ON graph
        NAME-R: closeness
        IGNORE: RR

igraph_closeness_cutoff:
        PARAMS: GRAPH graph, OUT VERTEXINDEX res, \
                OUT VECTOR_OR_0 reachable_count, OUT BOOLEANPTR_OR_0 all_reachable, \
                VERTEXSET vids=ALL, \
                NEIMODE mode=OUT, EDGEWEIGHTS weights=NULL, \
                BOOLEAN normalized=False, REAL cutoff
        DEPS: vids ON graph, weights ON graph, res ON graph vids
        NAME-R: estimate_closeness
        IGNORE: RR

igraph_shortest_paths:
        PARAMS: GRAPH graph, OUT MATRIX res, VERTEXSET from=ALL, \
                VERTEXSET to=ALL, NEIMODE mode=OUT
        DEPS: from ON graph, to ON graph
        IGNORE: RR, RC, RNamespace

igraph_get_shortest_paths:
        PARAMS: GRAPH graph, OUT VERTEXSETLIST_OR_0 vertices,
                OUT EDGESETLIST_OR_0 edges, VERTEX from, VERTEXSET to=ALL, \
                NEIMODE mode=OUT, OUT VECTOR_LONG_OR_0 predecessors=0, \
                OUT VECTOR_LONG_OR_0 inbound_edges=0
        DEPS: vertices ON graph, edges ON graph, from ON graph, to ON graph
        IGNORE: RR, RC, RNamespace

igraph_get_all_shortest_paths:
        PARAMS: GRAPH graph, OUT VERTEXSETLIST res, OUT VECTOR nrgeo, \
                VERTEX from, VERTEXSET to, NEIMODE mode=OUT
        DEPS: res ON graph, from ON graph, to ON graph
        IGNORE: RR, RNamespace

igraph_shortest_paths_dijkstra:
        PARAMS: GRAPH graph, OUT MATRIX res, VERTEXSET from=ALL, \
                VERTEXSET to=ALL, EDGEWEIGHTS weights, NEIMODE mode=OUT
        DEPS: from ON graph, to ON graph, weights ON graph
        IGNORE: RR, RC, RNamespace

igraph_get_shortest_paths_dijkstra:
        PARAMS: GRAPH graph, OUT VERTEXSETLIST_OR_0 vertices, \
                OUT EDGESETLIST_OR_0 edges, VERTEX from, VERTEXSET to=ALL, \
                EDGEWEIGHTS weights=NULL, NEIMODE mode=OUT, \
                OUT VECTOR_LONG_OR_0 predecessors=0, \
                OUT VECTOR_LONG_OR_0 inbound_edges=0
        DEPS: vertices ON graph, edges ON graph, from ON graph, to ON graph,\
              weights ON graph
        IGNORE: RR, RC, RNamespace

igraph_get_shortest_paths_bellman_ford:
        PARAMS: GRAPH graph, OUT VERTEXSETLIST_OR_0 vertices, \
                OUT EDGESETLIST_OR_0 edges, VERTEX from, VERTEXSET to=ALL, \
                EDGEWEIGHTS weights=NULL, NEIMODE mode=OUT, \
                OUT VECTOR_LONG_OR_0 predecessors=0, \
                OUT VECTOR_LONG_OR_0 inbound_edges=0
        DEPS: vertices ON graph, edges ON graph, from ON graph, to ON graph,\
              weights ON graph
        IGNORE: RR, RC, RNamespace

igraph_get_all_shortest_paths_dijkstra:
        PARAMS: GRAPH graph, OUT VERTEXSETLIST res, OUT VECTOR nrgeo, \
                VERTEX from, VERTEXSET to=ALL, EDGEWEIGHTS weights, \
                NEIMODE mode=OUT
        DEPS: weights ON graph, to ON graph, res ON graph, from ON graph
        IGNORE: RR, RNamespace

igraph_shortest_paths_bellman_ford:
        PARAMS: GRAPH graph, OUT MATRIX res, VERTEXSET from=ALL, \
                VERTEXSET to=ALL, EDGEWEIGHTS weights, NEIMODE mode=OUT
        DEPS: from ON graph, to ON graph, weights ON graph
        IGNORE: RR, RC, RNamespace

igraph_shortest_paths_johnson:
        PARAMS: GRAPH graph, OUT MATRIX res, VERTEXSET from=ALL, \
                VERTEXSET to=ALL, EDGEWEIGHTS weights
        DEPS: from ON graph, to ON graph, weights ON graph
        IGNORE: RR, RC, RNamespace

igraph_get_all_simple_paths:
        PARAMS: GRAPH graph, OUT VERTEXSET_INT res, VERTEX from, \
                VERTEXSET to=ALL, INTEGER cutoff=-1, NEIMODE mode=OUT
        DEPS: from ON graph, to ON graph, res ON graph
        NAME-R: all_simple_paths
        PP-R: get.all.simple.paths.pp
        IGNORE: RR

igraph_subcomponent:
        PARAMS: GRAPH graph, OUT VERTEXSET res, VERTEX vid, NEIMODE mode=ALL
        DEPS: vid ON graph, res ON graph
        IGNORE: RR, RC, RNamespace

igraph_betweenness:
        PARAMS: GRAPH graph, OUT VECTOR res, VERTEXSET vids=ALL, \
                BOOLEAN directed=True, EDGEWEIGHTS weights=NULL
        IGNORE: RR, RC, RNamespace
        DEPS: weights ON graph, vids ON graph
        FLAGS: PROGRESS

igraph_betweenness_cutoff:
        PARAMS: GRAPH graph, OUT VERTEXINDEX res, VERTEXSET vids=ALL, \
                BOOLEAN directed=True, EDGEWEIGHTS weights=NULL, \
                REAL cutoff
        DEPS: vids ON graph, weights ON graph, res ON graph vids
        NAME-R: estimate_betweenness
        FLAGS: PROGRESS
        IGNORE: RR

igraph_edge_betweenness:
        PARAMS: GRAPH graph, OUT VECTOR res, BOOLEAN directed=True, \
                EDGEWEIGHTS weights=NULL
        DEPS: weights ON graph
        NAME-R: edge_betweenness
        IGNORE: RR

igraph_edge_betweenness_cutoff:
        PARAMS: GRAPH graph, OUT VECTOR res, BOOLEAN directed=True, \
                EDGEWEIGHTS weights=NULL, REAL cutoff
        DEPS: weights ON graph
        NAME-R: estimate_edge_betweenness
        IGNORE: RR

igraph_pagerank:
        PARAMS: GRAPH graph, PAGERANKALGO algo=PRPACK, \
                OUT VERTEXINDEX vector, OUT REALPTR value, \
                VERTEXSET vids=ALL, BOOLEAN directed=True, \
                REAL damping=0.85, EDGEWEIGHTS weights=NULL, \
                INOUT PAGERANKOPT options=NULL
        DEPS: vids ON graph, weights ON graph, vector ON graph vids, \
              options ON algo
        NAME-R: page_rank
        IGNORE: RR, RC, RNamespace

igraph_personalized_pagerank:
        PARAMS: GRAPH graph, PAGERANKALGO algo=PRPACK, \
                OUT VERTEXINDEX vector, OUT REALPTR value, \
                VERTEXSET vids=ALL, BOOLEAN directed=True, \
                REAL damping=0.85, VECTOR_OR_0 personalized=NULL, \
                EDGEWEIGHTS weights=NULL, \
                INOUT PAGERANKOPT options=NULL
        DEPS: vids ON graph, weights ON graph, vector ON graph vids, \
              options ON algo
        NAME-R: page_rank

igraph_rewire:
        PARAMS: INOUT GRAPH rewire, INTEGER n, REWIRINGMODE mode=SIMPLE
        IGNORE: RR, RC, RNamespace

igraph_induced_subgraph:
        PARAMS: GRAPH graph, OUT GRAPH res, VERTEXSET vids, SUBGRAPH_IMPL impl=AUTO
        DEPS: vids ON graph
        NAME-R: induced_subgraph
        IGNORE: RR

<<<<<<< HEAD
igraph_subgraph:
        PARAMS: GRAPH graph, OUT GRAPH res, VERTEXSET vids
        DEPS: vids ON graph
        IGNORE: RR, RC, RNamespace

=======
>>>>>>> 867413d9
igraph_subgraph_edges:
        PARAMS: GRAPH graph, OUT GRAPH res, EDGESET eids, BOOLEAN delete_vertices=True
        DEPS: eids ON graph
        NAME-R: subgraph.edges
        IGNORE: RR

igraph_average_path_length:
        PARAMS: GRAPH graph, OUT REALPTR res, OUT REALPTR unconn_pairs=NULL, BOOLEAN directed=True, BOOLEAN unconn=True
        IGNORE: RR, RC, RNamespace

igraph_path_length_hist:
        PARAMS: GRAPH graph, OUT VECTOR res, OUT REALPTR unconnected, \
                BOOLEAN directed=True
        NAME-R: distance_table
        FLAGS: PROGRESS

igraph_simplify:
        PARAMS: INOUT GRAPH graph, BOOLEAN remove_multiple=True, \
                BOOLEAN remove_loops=True, \
		EDGE_ATTRIBUTE_COMBINATION edge_attr_comb=Default
        NAME-R: simplify

igraph_transitivity_undirected:
        PARAMS: GRAPH graph, OUT REALPTR res, TRANSITIVITYMODE mode=NAN
        IGNORE: RR, RC, RNamespace

igraph_transitivity_local_undirected:
        PARAMS: GRAPH graph, OUT VECTOR res, VERTEXSET vids=ALL, TRANSITIVITYMODE mode=NAN
        IGNORE: RR, RC, RNamespace

igraph_transitivity_avglocal_undirected:
        PARAMS: GRAPH graph, OUT REALPTR res, TRANSITIVITYMODE mode=NAN
        IGNORE: RR, RC, RNamespace

igraph_transitivity_barrat:
        PARAMS: GRAPH graph, OUT VECTOR res, VERTEXSET vids=ALL, \
                EDGEWEIGHTS weights=NULL, TRANSITIVITYMODE mode=NAN
        DEPS: res ON graph, vids ON graph, weights ON graph
        IGNORE: RR, RC, RNamespace

igraph_reciprocity:
        PARAMS: GRAPH graph, OUT REALPTR res, BOOLEAN ignore_loops=True, \
                RECIP mode=Default
        IGNORE: RR, RC, RNamespace

igraph_constraint:
        PARAMS: GRAPH graph, OUT VECTOR res, VERTEXSET vids=ALL, VECTOR_OR_0 weights
        DEPS: vids ON graph
        IGNORE: RR, RC, RNamespace

igraph_maxdegree:
        PARAMS: GRAPH graph, OUT INTEGERPTR res, VERTEXSET vids=ALL, NEIMODE mode=ALL, \
                BOOLEAN loops=True
        DEPS: vids ON graph
        IGNORE: RR, RC, RNamespace

igraph_density:
        PARAMS: GRAPH graph, OUT REALPTR res, BOOLEAN loops=False
        IGNORE: RR, RC, RNamespace

igraph_neighborhood_size:
        PARAMS: GRAPH graph, OUT VECTOR res, VERTEXSET vids, INTEGER order, \
                NEIMODE mode=ALL, INTEGER mindist=0
        DEPS: vids ON graph
        IGNORE: RR, RC, RNamespace

igraph_neighborhood:
        PARAMS: GRAPH graph, OUT VERTEXSETLIST res, \
                VERTEXSET vids, INTEGER order, \
                NEIMODE mode=ALL, INTEGER mindist=0
        DEPS res ON graph, vids ON graph
        IGNORE: RR, RC, RNamespace

igraph_neighborhood_graphs:
        PARAMS: GRAPH graph, OUT GRAPHLIST res, VERTEXSET vids, \
                INTEGER order, \
                NEIMODE mode=ALL, INTEGER mindist=0
        DEPS: vids ON graph
        IGNORE: RR, RC, RNamespace

igraph_topological_sorting:
        PARAMS: GRAPH graph, OUT VECTOR res, NEIMODE mode=OUT
        IGNORE: RR, RC, RNamespace

igraph_is_loop:
        PARAMS: GRAPH graph, OUT VECTOR_BOOL res, EDGESET es=ALL
        DEPS: es ON graph
        IGNORE: RR, RC, RNamespace

igraph_is_dag:
        PARAMS: GRAPH graph, OUT BOOLEANPTR res
        NAME-R: is_dag

igraph_is_simple:
        PARAMS: GRAPH graph, OUT BOOLEANPTR res
        NAME-R: is_simple

igraph_is_multiple:
        PARAMS: GRAPH graph, OUT VECTOR_BOOL res, EDGESET es=ALL
        DEPS: es ON graph
        IGNORE: RR, RC, RNamespace

igraph_has_multiple:
        PARAMS: GRAPH graph, OUT BOOLEANPTR res
        NAME-R: any_multiple

igraph_count_multiple:
        PARAMS: GRAPH graph, OUT VECTOR res, EDGESET es=ALL
        DEPS: es ON graph
        IGNORE: RR, RC, RNamespace

igraph_girth:
        PARAMS: GRAPH graph, OUT INTEGERPTR girth, OUT VERTEXSET circle
        DEPS: circle ON graph
        IGNORE: RR, RC, RNamespace

igraph_add_edge:
        PARAMS: INOUT GRAPH graph, INTEGER from, INTEGER to
        IGNORE: RR, RC, RNamespace

igraph_eigenvector_centrality:
        PARAMS: GRAPH graph, OUT VERTEXINDEX vector, OUT REALPTR value, \
                BOOLEAN directed=False, BOOLEAN scale=True, \
                EDGEWEIGHTS weights=NULL, \
                INOUT ARPACKOPT options=arpack_defaults
        DEPS: weights ON graph, vector ON graph V(graph)
        DEFAULT-R: options=arpack_defaults
        NAME-R: eigen_centrality

igraph_hub_score:
        PARAMS: GRAPH graph, OUT VERTEXINDEX vector, OUT REALPTR value, \
                BOOLEAN scale=True, EDGEWEIGHTS weights=NULL, \
                INOUT ARPACKOPT options=arpack_defaults
        DEFAULT-R: options=arpack_defaults
        DEPS: weights ON graph, vector ON graph V(graph)
        NAME-R: hub_score

igraph_authority_score:
        PARAMS: GRAPH graph, OUT VERTEXINDEX vector, OUT REALPTR value, \
                BOOLEAN scale=True, EDGEWEIGHTS weights=NULL, \
                INOUT ARPACKOPT options=arpack_defaults
        DEFAULT-R: options=arpack_defaults
        DEPS: weights ON graph, vector ON graph V(graph)
        NAME-R: authority_score

igraph_arpack_rssolve:
        PARAMS: ARPFUNC fun, EXTRA extra, INOUT ARPACKOPT options=arpack_defaults, \
                NULL storage, OUT VECTOR_OR_0 values, \
                OUT MATRIX_OR_0 vectors
        DEFAULT-R: options=arpack_defaults
        IGNORE: RR, RC, RNamespace

igraph_arpack_rnsolve:
        PARAMS: ARPFUNC fun, EXTRA extra, INOUT ARPACKOPT options=arpack_defaults, \
                NULL storage, OUT VECTOR_OR_0 values, \
                OUT MATRIX_OR_0 vectors
        DEFAULT-R: options=arpack_defaults
        IGNORE: RR, RC, RNamespace

igraph_arpack_unpack_complex:
         PARAMS: INOUT MATRIX vectors, INOUT MATRIX values, INTEGER nev
         NAME-R: arpack.unpack.complex
         IGNORE: RNamespace, RR

igraph_unfold_tree:
        PARAMS: GRAPH graph, OUT GRAPH tree, NEIMODE mode=ALL, VECTOR roots,\
                OUT VECTORM1_OR_0 vertex_index
        NAME-R: unfold_tree
        IGNORE: RR

igraph_is_mutual:
        PARAMS: GRAPH graph, OUT VECTOR_BOOL res, EDGESET es=ALL
        DEPS: es ON graph
        NAME-R: which_mutual

igraph_maximum_cardinality_search:
        PARAMS: GRAPH graph, OUT VERTEXSET alpha, OUT VECTORM1_OR_0 alpham1
        DEPS: alpha ON graph, alpham1 ON graph
        NAME-R: max_cardinality

igraph_is_chordal:
        PARAMS: GRAPH graph, VECTORM1_OR_0 alpha=NULL, VECTORM1_OR_0 alpham1=NULL, \
                OUT BOOLEANPTR_OR_0 chordal, OUT VECTORM1_OR_0 fillin, \
                OUT GRAPH_OR_0 newgraph
        NAME-R: is_chordal
        IGNORE: RR, RC

igraph_avg_nearest_neighbor_degree:
        PARAMS: GRAPH graph, VERTEXSET vids=ALL, \
                NEIMODE mode=ALL, NEIMODE neighbor_degree_mode=ALL, \
                OUT VERTEXINDEX_OR_0 knn, OUT VECTOR_OR_0 knnk, \
                EDGEWEIGHTS weights=NULL
        DEPS: vids ON graph, weights ON graph, knn ON graph vids
        NAME-R: knn

igraph_strength:
        PARAMS: GRAPH graph, OUT VERTEXINDEX res, VERTEXSET vids=ALL, \
                NEIMODE mode=ALL, BOOLEAN loops=True, EDGEWEIGHTS weights=NULL
        DEPS: vids ON graph, weights ON graph, res ON graph vids
        NAME-R: strength

igraph_centralization:
        PARAMS: VECTOR scores, REAL theoretical_max=0, BOOLEAN normalized=True
        RETURN: REAL
        NAME-R: centralize

igraph_centralization_degree:
        PARAMS: GRAPH graph, OUT VECTOR res, \
                NEIMODE mode=ALL, BOOLEAN loops=True, \
                OUT REALPTR centralization, OUT REALPTR theoretical_max, \
                BOOLEAN normalized=True
        NAME-R: centr_degree

igraph_centralization_degree_tmax:
        PARAMS: GRAPH_OR_0 graph=NULL, INTEGER nodes=0, NEIMODE mode=ALL, \
                BOOLEAN loops=False, OUT REALPTR res
        NAME-R: centr_degree_tmax

igraph_centralization_betweenness:
        PARAMS: GRAPH graph, OUT VECTOR res, \
                BOOLEAN directed=True, \
                OUT REALPTR centralization, \
                OUT REALPTR theoretical_max, \
                BOOLEAN normalized=True
        NAME-R: centr_betw

igraph_centralization_betweenness_tmax:
        PARAMS: GRAPH_OR_0 graph=NULL, INTEGER nodes=0, \
                BOOLEAN directed=True, OUT REALPTR res
        NAME-R: centr_betw_tmax

igraph_centralization_closeness:
        PARAMS: GRAPH graph, OUT VECTOR res, \
                NEIMODE mode=OUT, OUT REALPTR centralization, \
                OUT REALPTR theoretical_max, \
                BOOLEAN normalized=True
        NAME-R: centr_clo

igraph_centralization_closeness_tmax:
        PARAMS: GRAPH_OR_0 graph=NULL, INTEGER nodes=0, \
                NEIMODE mode=OUT, OUT REALPTR res
        NAME-R: centr_clo_tmax

igraph_centralization_eigenvector_centrality:
        PARAMS: GRAPH graph, OUT VECTOR vector, OUT REALPTR value, \
                BOOLEAN directed=False, BOOLEAN scale=True, \
                INOUT ARPACKOPT options=arpack_defaults, \
                OUT REALPTR centralization, OUT REALPTR theoretical_max,\
                BOOLEAN normalized=True
        NAME-R: centr_eigen

igraph_centralization_eigenvector_centrality_tmax:
        PARAMS: GRAPH_OR_0 graph=NULL, INTEGER nodes=0, \
                BOOLEAN directed=False, BOOLEAN scale=True, \
                OUT REALPTR res
        NAME-R: centr_eigen_tmax

igraph_assortativity_nominal:
        PARAMS: GRAPH graph, VECTORM1 types, OUT REALPTR res, \
                BOOLEAN directed=True
        NAME-R: assortativity_nominal

igraph_assortativity:
        PARAMS: GRAPH graph, VECTOR types1, VECTOR_OR_0 types2=NULL, \
                OUT REALPTR res, BOOLEAN directed=True
        NAME-R: assortativity

igraph_assortativity_degree:
        PARAMS: GRAPH graph, OUT REALPTR res, BOOLEAN directed=True
        NAME-R: assortativity_degree

igraph_contract_vertices:
        PARAMS: INOUT GRAPH graph, VECTORM1 mapping, \
                VERTEX_ATTRIBUTE_COMBINATION vertex_attr_comb=Default
        NAME-R: contract

igraph_eccentricity:
        PARAMS: GRAPH graph, OUT VERTEXINDEX res, VERTEXSET vids=ALL, \
                NEIMODE mode=ALL
        DEPS: vids ON graph, res ON graph vids
        NAME-R: eccentricity

igraph_radius:
        PARAMS: GRAPH graph, OUT REALPTR radius, NEIMODE mode=ALL
        NAME-R: radius

igraph_diversity:
        PARAMS: GRAPH graph, EDGEWEIGHTS weights=NULL, OUT VERTEXINDEX res, \
                VERTEXSET vids=ALL
        DEPS: weights ON graph, vids ON graph, res ON graph vids
        NAME-R: diversity

igraph_random_walk:
        PARAMS: GRAPH graph, OUT VERTEXSET walk, VERTEX start, NEIMODE mode=OUT, \
	        INTEGER steps, RWSTUCK stuck=RETURN
        DEPS: start ON graph, walk ON graph
        NAME-R: random_walk
        IGNORE: RR

#######################################
# Degree sequences
#######################################

igraph_is_degree_sequence:
        PARAMS: VECTOR out_deg, VECTOR_OR_0 in_deg=NULL, OUT BOOLEANPTR res
        NAME-R: is_degseq

igraph_is_graphical_degree_sequence:
        PARAMS: VECTOR out_deg, VECTOR_OR_0 in_deg=NULL, OUT BOOLEANPTR res
        NAME-R: is_graphical

#######################################
# Visitors
#######################################

igraph_bfs:
        PARAMS: GRAPH graph, INTEGER root, VECTOR_OR_0 roots, \
                NEIMODE mode=OUT, BOOLEAN unreachable, \
                VECTOR_OR_0 restricted, \
                OUT VECTOR_OR_0 order, OUT VECTOR_OR_0 rank, \
                OUT VECTOR_OR_0 father, \
                OUT VECTOR_OR_0 pred, OUT VECTOR_OR_0 succ, \
                OUT VECTOR_OR_0 dist, BFS_FUNC callback, NULL extra
        IGNORE: RR, RC

igraph_dfs:
        PARAMS: GRAPH graph, INTEGER root, NEIMODE mode=OUT, \
                BOOLEAN unreachable, \
                OUT VECTOR_OR_0 order, OUT VECTOR_OR_0 order_out, \
                OUT VECTOR_OR_0 dist, DFS_FUNC in_callback, \
                DFS_FUNC out_callback, NULL extra
        IGNORE: RR, RC

#######################################
# Bipartite graphs
#######################################

igraph_bipartite_projection_size:
        PARAMS: GRAPH graph, BIPARTITE_TYPES types=NULL, \
                OUT INTEGERPTR vcount1, OUT INTEGERPTR ecount1, \
                OUT INTEGERPTR vcount2, OUT INTEGERPTR ecount2
        DEPS: types ON graph
        NAME-R: bipartite_projection_size

igraph_bipartite_projection:
        PARAMS: GRAPH graph, BIPARTITE_TYPES types=NULL, \
                OUT GRAPH proj1, OUT GRAPH proj2, \
                OUT VECTOR_OR_0 multiplicity1, \
                OUT VECTOR_OR_0 multiplicity2, INTEGER probe1=-1
        DEPS: types ON graph
        NAME-R: bipartite.projection
        IGNORE: RR, RC

igraph_create_bipartite:
        PARAMS: OUT GRAPH graph, IN VECTOR_BOOL types, \
                VECTORM1 edges, BOOLEAN directed=False
        NAME-R: make_bipartite_graph
        IGNORE: RR

igraph_incidence:
        PARAMS: OUT GRAPH graph, OUT VECTOR_BOOL types, MATRIX incidence, \
                BOOLEAN directed=False, NEIMODE mode=ALL, \
                BOOLEAN multiple=False
        IGNORE: RR

igraph_get_incidence:
        PARAMS: GRAPH graph, BIPARTITE_TYPES types=NULL, OUT MATRIX res, \
                OUT VECTOR_OR_0 row_ids, OUT VECTOR_OR_0 col_ids
        DEPS: types ON graph
        NAME-R: as_incidence_matrix
        IGNORE: RR

igraph_is_bipartite:
        PARAMS: GRAPH graph, OUT BOOLEANPTR res, OUT VECTOR_BOOL_OR_0 type
        NAME-R: bipartite_mapping

igraph_bipartite_game_gnp:
        PARAMS: OUT GRAPH graph, OUT VECTOR_BOOL_OR_0 types, \
                INTEGER n1, INTEGER n2, REAL p, BOOLEAN directed, \
                NEIMODE mode
        IGNORE: RR, RNamespace

igraph_bipartite_game_gnm:
        PARAMS: OUT GRAPH graph, OUT VECTOR_BOOL_OR_0 types, \
                INTEGER n1, INTEGER n2, INTEGER m, BOOLEAN directed, \
                NEIMODE mode
        IGNORE: RR, RNamespace

#######################################
# Spectral properties
#######################################

igraph_laplacian:
        PARAMS: GRAPH graph, OUT MATRIX_OR_0 res, \
                OUT SPARSEMAT_OR_0 sparseres, BOOLEAN normalized=False, \
                EDGEWEIGHTS weights=NULL
        DEPS: weights ON graph
        IGNORE: RR, RC
        NAME-R: laplacian_matrix

#######################################
# Components
#######################################

igraph_clusters:
        PARAMS: GRAPH graph, OUT VECTOR membership, OUT VECTOR csize, \
                OUT INTEGERPTR no, CONNECTEDNESS mode=WEAK
        NAME-R: clusters
        IGNORE: RR

igraph_is_connected:
        PARAMS: GRAPH graph, OUT BOOLEANPTR res, CONNECTEDNESS mode=WEAK
        IGNORE: RR, RC, RNamespace

igraph_decompose:
        PARAMS: GRAPH graph, OUT GRAPHLIST components, CONNECTEDNESS mode=WEAK, \
                LONGINT maxcompno=-1, LONGINT minelements=1
        IGNORE: RR, RC, RNamespace

igraph_articulation_points:
        PARAMS: GRAPH graph, OUT VERTEXSET res
        DEPS: res ON graph
        NAME-R: articulation_points

igraph_biconnected_components:
        PARAMS: GRAPH graph, OUT INTEGERPTR no, \
                OUT EDGESETLIST_OR_0 tree_edges, \
                OUT EDGESETLIST_OR_0 component_edges, \
                OUT VERTEXSETLIST_OR_0 components, \
                OUT VERTEXSET articulation_points
        DEPS: tree_edges ON graph, component_edges ON graph, \
              components ON graph, articulation_points ON graph
        NAME-R: biconnected_components

#######################################
# Cliques
#######################################

igraph_cliques:
        PARAMS: GRAPH graph, OUT VERTEXSETLIST res, INTEGER min_size=0, \
                INTEGER max_size=0
        DEPS: res ON graph
        IGNORE: RR, RC, RNamespace

igraph_largest_cliques:
        PARAMS: GRAPH graph, OUT VERTEXSETLIST res
        DEPS: res ON graph
        IGNORE: RR, RC, RNamespace

igraph_maximal_cliques:
        PARAMS: GRAPH graph, OUT VERTEXSETLIST res
        DEPS: res ON graph
        IGNORE: RR, RC, RNamespace

igraph_maximal_cliques_count:
        PARAMS: GRAPH graph, OUT INTEGERPTR no, INTEGER min_size=0, \
                INTEGER max_size=0
        NAME-R: count_max_cliques
        IGNORE: RR, RC

igraph_maximal_cliques_file:
        PARAMS: GRAPH graph, OUTFILE res, INTEGER min_size=0, \
                INTEGER max_size=0
        NAME-R: maximal.cliques.file
        IGNORE: RR, RC, RNamespace

igraph_clique_number:
        PARAMS: GRAPH graph, OUT INTEGERPTR no
        IGNORE: RR, RC, RNamespace

igraph_independent_vertex_sets:
        PARAMS: GRAPH graph, OUT VERTEXSETLIST res, INTEGER min_size=0, \
                INTEGER max_size=0
        DEPS: res ON graph
        IGNORE: RR, RC, RNamespace

igraph_largest_independent_vertex_sets:
        PARAMS: GRAPH graph, OUT VERTEXSETLIST res
        DEPS: res ON graph
        IGNORE: RR, RC, RNamespace

igraph_maximal_independent_vertex_sets:
        PARAMS: GRAPH graph, OUT VERTEXSETLIST res
        DEPS: res ON graph
        IGNORE: RR, RC, RNamespace

igraph_independence_number:
        PARAMS: GRAPH graph, OUT INTEGERPTR no
        IGNORE: RR, RC, RNamespace

#######################################
# Layouts
#######################################

igraph_layout_random:
        PARAMS: GRAPH graph, OUT MATRIX res
        IGNORE: RR, RC, RNamespace

igraph_layout_circle:
        PARAMS: GRAPH graph, OUT MATRIX res, VERTEXSET order=ALL
        DEPS: order ON graph
        IGNORE: RR, RC, RNamespace

igraph_layout_star:
        PARAMS: GRAPH graph, OUT MATRIX res, VERTEX center=V(graph)[1], \
                VECTORM1_OR_0 order=NULL
        DEPS: center ON graph
        NAME-R: layout_as_star
        IGNORE: RR

igraph_layout_grid:
        PARAMS: GRAPH graph, OUT MATRIX res, INTEGER width=0
        NAME-R: layout.grid
        IGNORE: RR

igraph_layout_grid_3d:
        PARAMS: GRAPH graph, OUT MATRIX res, INTEGER width=0, INTEGER height=0
        NAME-R: layout.grid.3d
        IGNORE: RR

igraph_layout_fruchterman_reingold:
        PARAMS: GRAPH graph, INOUT MATRIX coords=NULL, \
                BOOLEAN use_seed=False, INTEGER niter=500, \
                REAL start_temp=sqrt(vcount(graph)), \
                LAYOUT_GRID grid=AUTO, EDGEWEIGHTS weights=NULL, \
                VECTOR_OR_0 minx=NULL, VECTOR_OR_0 maxx=NULL, \
                VECTOR_OR_0 miny=NULL, VECTOR_OR_0 maxy=NULL, \
                DEPRECATED coolexp, DEPRECATED maxdelta, DEPRECATED area, \
                DEPRECATED repulserad
        NAME-R: layout.fruchterman.reingold
        DEPS: weights ON graph
        FLAGS: PROGRESS
        IGNORE: RR, RC

igraph_layout_kamada_kawai:
        PARAMS: GRAPH graph, INOUT MATRIX coords, BOOLEAN use_seed=False, \
                INTEGER maxiter=500, REAL epsilon=0.0, \
                REAL kkconst=vcount(graph), EDGEWEIGHTS weights=NULL, \
                VECTOR_OR_0 minx=NULL, VECTOR_OR_0 maxx=NULL, \
                VECTOR_OR_0 miny=NULL, VECTOR_OR_0 maxy=NULL
        NAME-R: layout.kamada.kawai
        DEPS: weights ON graph
        IGNORE: RR, RC

igraph_layout_lgl:
        PARAMS: GRAPH graph, OUT MATRIX res, INTEGER maxiter=150, REAL maxdelta=VCOUNT(graph), \
                REAL area=VCOUNT(graph)^2, REAL coolexp=1.5, REAL repulserad=VCOUNT(graph)^3, REAL cellsize=VCOUNT(graph), \
                INTEGER root=-1
        IGNORE: RR, RC, RNamespace

igraph_layout_reingold_tilford:
        PARAMS: GRAPH graph, OUT MATRIX res, NEIMODE mode=OUT, VECTOR roots
        IGNORE: RR, RC, RNamespace

igraph_layout_reingold_tilford_circular:
        PARAMS: GRAPH graph, OUT MATRIX res, NEIMODE mode=OUT, VECTOR roots
        IGNORE: RR, RC, RNamespace

igraph_layout_random_3d:
        PARAMS: GRAPH graph, OUT MATRIX res
        IGNORE: RR, RC, RNamespace

igraph_layout_sphere:
        PARAMS: GRAPH graph, OUT MATRIX res
        IGNORE: RR, RC, RNamespace

igraph_layout_fruchterman_reingold_3d:
        PARAMS: GRAPH graph, INOUT MATRIX coords=NULL, \
                BOOLEAN use_seed=False, INTEGER niter=500, \
                REAL start_temp=sqrt(vcount(graph)), \
		EDGEWEIGHTS weights=NULL, \
                VECTOR_OR_0 minx=NULL, VECTOR_OR_0 maxx=NULL, \
                VECTOR_OR_0 miny=NULL, VECTOR_OR_0 maxy=NULL, \
                VECTOR_OR_0 minz=NULL, VECTOR_OR_0 maxz=NULL, \
                DEPRECATED coolexp, DEPRECATED maxdelta, DEPRECATED area, \
                DEPRECATED repulserad
        DEPS: weights ON graph
        FLAGS: PROGRESS
        IGNORE: RR, RC, RNamespace

igraph_layout_kamada_kawai_3d:
        PARAMS: GRAPH graph, INOUT MATRIX coords, BOOLEAN use_seed=False, \
                INTEGER maxiter=500, REAL epsilon=0.0, \
                REAL kkconst=vcount(graph), EDGEWEIGHTS weights=NULL, \
                VECTOR_OR_0 minx=NULL, VECTOR_OR_0 maxx=NULL, \
                VECTOR_OR_0 miny=NULL, VECTOR_OR_0 maxy=NULL, \
                VECTOR_OR_0 minz=NULL, VECTOR_OR_0 maxz=NULL
        DEPS: weights ON graph
        IGNORE: RR, RC, RNamespace

igraph_layout_graphopt:
        PARAMS: GRAPH graph, OUT MATRIX res, INTEGER niter=500, \
                REAL node_charge=0.001, REAL node_mass=30, \
                INTEGER spring_length=0, REAL spring_constant=1, \
                REAL max_sa_movement=5, NULL use_seed
        NAME-R: layout.graphopt
        FLAGS: PROGRESS
        IGNORE: RR, RC

igraph_layout_drl:
        PARAMS: GRAPH graph, INOUT MATRIX res, BOOLEAN use_seed=False, \
                DRL_OPTIONS options=drl_defaults$default, VECTOR_OR_0 weights=NULL, \
                VECTOR_BOOL_OR_0 fixed=NULL
        DEFAULT-R: options=drl_defaults$default
        NAME-R: layout.drl
        IGNORE: RR

igraph_layout_drl_3d:
        PARAMS: GRAPH graph, INOUT MATRIX res, BOOLEAN use_seed=False, \
                DRL_OPTIONS options=drl_defaults$default, VECTOR_OR_0 weights=NULL, \
                VECTOR_BOOL_OR_0 fixed=NULL
        DEFAULT-R: options=drl_defaults$default
        NAME-R: layout.drl
        IGNORE: RR

igraph_layout_merge_dla:
        PARAMS: GRAPHLIST graphs, MATRIXLIST coords, OUT MATRIX res
        IGNORE: RR, RC, RNamespace

igraph_layout_sugiyama:
        PARAMS: GRAPH graph, OUT MATRIX res, OUT GRAPH_OR_0 extd_graph, \
                OUT VECTORM1_OR_0 extd_to_orig_eids, \
                VECTORM1_OR_0 layers=NULL, \
                REAL hgap=1, REAL vgap=1, INTEGER maxiter=100, \
                EDGEWEIGHTS weights=NULL
        DEPS: weights ON graph
        NAME-R: layout.sugiyama
        IGNORE: RR

igraph_layout_mds:
        PARAMS: GRAPH graph, OUT MATRIX res, MATRIX_OR_0 dist=NULL, \
                INTEGER dim=2, NULL options
        IGNORE: RR
        NAME-R: layout.mds

igraph_layout_bipartite:
        PARAMS: GRAPH graph, BIPARTITE_TYPES types=NULL, OUT MATRIX res, \
                REAL hgap=1, REAL vgap=1, INTEGER maxiter=100
        DEPS: types ON graph
        NAME-R: layout_as_bipartite
        IGNORE: RR

igraph_layout_gem:
        PARAMS: GRAPH graph, INOUT MATRIX res=matrix(), \
                BOOLEAN use_seed=False, \
                INTEGER maxiter=40*vcount(graph)^2, \
                REAL temp_max=vcount(graph), \
                REAL temp_min=1/10, REAL temp_init=sqrt(vcount(graph))
        NAME-R: layout.gem
        IGNORE: RR

igraph_layout_davidson_harel:
        PARAMS: GRAPH graph, INOUT MATRIX res=matrix(), \
                BOOLEAN use_seed=False, INTEGER maxiter=10, \
                INTEGER fineiter=FINEITER, REAL cool_fact=0.75, \
                REAL weight_node_dist=1.0, REAL weight_border=0.0, \
                REAL weight_edge_lengths=ELENW, \
                REAL weight_edge_crossings=ECROSSW, \
                REAL weight_node_edge_dist=NEDISTW
        NAME-R: layout.davidson.harel
        IGNORE: RR

#######################################
# Cocitation and other similarity measures
#######################################

igraph_cocitation:
        PARAMS: GRAPH graph, OUT MATRIX res, VERTEXSET vids=ALL
        DEPS: vids ON graph
        IGNORE: RR, RC, RNamespace

igraph_bibcoupling:
        PARAMS: GRAPH graph, OUT MATRIX res, VERTEXSET vids=ALL
        DEPS: vids ON graph
        IGNORE: RR, RC, RNamespace

igraph_similarity_jaccard:
        PARAMS: GRAPH graph, OUT MATRIX res, VERTEXSET vids=ALL, NEIMODE mode=ALL, \
                BOOLEAN loops=False
        DEPS: vids ON graph res, mode ON vids
        NAME-R: similarity.jaccard

igraph_similarity_dice:
        PARAMS: GRAPH graph, OUT MATRIX res, VERTEXSET vids=ALL, NEIMODE mode=ALL, \
                BOOLEAN loops=False
        DEPS: vids ON graph
        NAME-R: similarity.dice

igraph_similarity_inverse_log_weighted:
        PARAMS: GRAPH graph, OUT MATRIX res, VERTEXSET vids=ALL, NEIMODE mode=ALL
        DEPS: vids ON graph
        NAME-R: similarity.invlogweighted

#######################################
# Community structure
#######################################

igraph_compare_communities:
        PARAMS: VECTOR comm1, VECTOR comm2, OUT REALPTR res, \
                COMMCMP method=VI
        IGNORE: RR, RNamespace

igraph_community_spinglass:
        PARAMS: GRAPH graph, VECTOR_OR_0 weights, OUT REALPTR modularity,  \
                OUT REALPTR temperature, OUT VECTOR membership, OUT VECTOR csize, \
                INTEGER spins=25, BOOLEAN parupdate=False, REAL starttemp=1, REAL stoptemp=0.01, \
                REAL coolfact=0.99, SPINCOMMUPDATE update_rule=CONFIG, REAL gamma=1.0, \
                REAL gamma_minus=0, REAL d_p=0, REAL d_n=0
        IGNORE: RR, RC, RNamespace

igraph_community_spinglass_single:
        PARAMS: GRAPH graph, VECTOR_OR_0 weights, INTEGER vertex, OUT VECTOR community, \
                OUT REALPTR cohesion, OUT REALPTR adhesion, \
                OUT INTEGERPTR inner_links, OUT INTEGERPTR outer_links, \
                INTEGER spins=25, SPINCOMMUPDATE update_rule=CONFIG, REAL gamma=1.0
        IGNORE: RR, RC, RNamespace

igraph_community_walktrap:
        PARAMS: GRAPH graph, VECTOR weights, INT steps=4, OUT MATRIX merges, \
                OUT VECTOR modularity, OUT VECTOR membership
        IGNORE: RR, RC, RNamespace

igraph_community_edge_betweenness:
        PARAMS: GRAPH graph, OUT VECTOR result, OUT VECTOR edge_betweenness, \
                OUT MATRIX merges, OUT VECTOR bridges, \
                OUT VECTOR_OR_0 modularity, OUT VECTOR_OR_0 membership, \
                BOOLEAN directed=True, EDGEWEIGHTS weights=NULL
        DEPS: weights ON graph
        IGNORE: RR, RC, RNamespace

igraph_community_eb_get_merges:
        PARAMS: GRAPH graph, VECTOR edges, EDGEWEIGHTS weights=NULL, \
                OUT MATRIX merges, OUT VECTOR bridges, \
                OUT VECTOR_OR_0 modularity, OUT VECTOR_OR_0 membership
        DEPS: weights ON graph
        IGNORE: RR, RC, RNamespace

igraph_community_fastgreedy:
        PARAMS: GRAPH graph, VECTOR_OR_0 weights, OUT MATRIX merges, OUT VECTOR modularity, OUT VECTOR_OR_0 membership
        IGNORE: RR, RC, RNamespace

igraph_community_to_membership:
        PARAMS: GRAPH graph, MATRIX merges, INTEGER steps, \
                OUT VECTOR membership, OUT VECTOR csize
        IGNORE: RR, RC, RNamespace

igraph_le_community_to_membership:
        PARAMS: MATRIX merges, INTEGER steps, INOUT VECTOR membership, \
                OUT VECTOR_OR_0 csize
        NAME-R: community.le.to.membership
        IGNORE: RR, RNamespace, RC

igraph_modularity:
        PARAMS: GRAPH graph, VECTOR membership, \
                IN VECTOR_OR_0 weights=NULL, \
                REAL resolution=1.0, \
                BOOLEAN directed=True,
                OUT REALPTR modularity
        NAME-R: modularity.igraph
        IGNORE: RNamespace, RR

igraph_modularity_matrix:
        PARAMS: GRAPH graph, \
                EDGEWEIGHTS weights=NULL, \
                REAL resolution=1.0, \
                OUT MATRIX modmat
        DEPS: weights ON graph
        NAME-R: modularity_matrix
        IGNORE: RR

igraph_reindex_membership:
        PARAMS: INOUT VECTOR membership, OUT VECTOR_OR_0 new_to_old
        NAME-R: reindex.membership
        IGNORE: RNamespace, RR, RC

igraph_community_leading_eigenvector:
        PARAMS: GRAPH graph, EDGEWEIGHTS weights=NULL, \
                OUT MATRIX merges, OUT VECTOR membership, \
                INTEGER steps=-1, \
                INOUT ARPACKOPT options=arpack_defaults, \
                OUT REALPTR modularity, BOOLEAN start=False, \
                OUT VECTOR_OR_0 eigenvalues, \
                OUT VECTOR_OR_0 eigenvectors, \
                OUT VECTOR_OR_0 history, \
                LEVCFUNC callback, EXTRA callback_extra
        DEFAULT-R: options=arpack_defaults
        CLASS-R: igraph.eigenc
        NAME-R: cluster_leading_eigen
        IGNORE: RR, RC

igraph_community_fluid_communities:
        PARAMS: GRAPH graph, INTEGER no_of_communities, \
		            OUT VECTOR membership, OUT REALPTR modularity
        NAME-R: cluster_fluid_com
        IGNORE: RR

igraph_community_label_propagation:
        PARAMS: GRAPH graph, OUT VECTOR membership, EDGEWEIGHTS weights=NULL, \
                VECTOR_OR_0 initial=NULL, VECTOR_BOOL_OR_0 fixed=NULL, \
                OUT REALPTR modularity
        DEPS: weights ON graph
        NAME-R: cluster_label_prop
        IGNORE: RR

igraph_community_multilevel:
        PARAMS: GRAPH graph, EDGEWEIGHTS weights=NULL, \
                REAL resolution=1.0, \
                OUT VECTOR membership, \
		OUT MATRIX_OR_0 memberships, OUT VECTOR_OR_0 modularity
        DEPS: weights ON graph
        NAME-R: cluster_louvain
        IGNORE: RR

igraph_community_optimal_modularity:
        PARAMS: GRAPH graph, OUT REALPTR modularity, \
                OUT VECTOR_OR_0 membership, \
                EDGEWEIGHTS weights=NULL
        DEPS: weights ON graph
        NAME-R: cluster_optimal
        IGNORE: RR

igraph_community_leiden:
        PARAMS: GRAPH graph, EDGEWEIGHTS weights=NULL, \
                VERTEXWEIGHTS vertex_weights=NULL, \
                REAL resolution_parameter, REAL beta, \
                BOOLEAN start, INOUT VECTOR_OR_0 membership, \
                OUT INTEGERPTR nb_clusters, OUT REALPTR quality
        DEPS: weights ON graph, vertex_weights ON graph
        NAME-R: cluster_leiden
        IGNORE: RR

igraph_split_join_distance:
        PARAMS: VECTOR comm1, VECTOR comm2, OUT INTEGERPTR distance12, \
		        OUT INTEGERPTR distance21
        NAME-R: split.join.distance
        IGNORE: RR, RNamespace

igraph_hrg_fit:
        PARAMS: GRAPH graph, INOUT HRG hrg=Default, BOOLEAN start=False, \
                INT steps=0
        NAME-R: fit_hrg
        CLASS-R: igraphHRG
        IGNORE: RR

igraph_hrg_game:
        PARAMS: OUT GRAPH graph, HRG hrg
        NAME-R: sample_hrg
        GATTR-R: name IS Hierarchical random graph model

igraph_hrg_dendrogram:
        PARAMS: OUT GRAPH graph, HRG hrg
        NAME-R: hrg_tree

igraph_hrg_consensus:
        PARAMS: GRAPH graph, OUT VECTOR parents, OUT VECTOR weights, \
                INOUT HRG hrg=Default, BOOLEAN start=False, \
                INT num_samples=10000
        NAME-R: consensus_tree

igraph_hrg_predict:
        PARAMS: GRAPH graph, OUT VERTEXSET edges, OUT VECTOR prob, \
                INOUT HRG hrg=Default, BOOLEAN start=False, \
                INT num_samples=10000, INT num_bins=25
        DEPS: edges ON graph
        NAME-R: predict_edges
        IGNORE: RR

igraph_hrg_create:
        PARAMS: OUT HRG hrg, GRAPH graph, VECTOR prob
        NAME-R: hrg
        DEPS: prob ON graph
        CLASS-R: igraphHRG

igraph_community_infomap:
        PARAMS: GRAPH graph, EDGEWEIGHTS e_weights=NULL, \
                VERTEXWEIGHTS v_weights=NULL, INT nb_trials=10, \
                OUT VECTOR membership, OUT REALPTR codelength
        NAME-R: cluster_infomap
        DEPS: e_weights ON graph, v_weights ON graph
        IGNORE: RR

igraph_graphlets:
        PARAMS: GRAPH graph, EDGEWEIGHTS weights=NULL, \
                OUT VERTEXSETLIST cliques, OUT VECTOR Mu, INT niter=1000
        NAME-R: graphlets
        DEPS: weights ON graph, cliques ON graph
        IGNORE: RC

igraph_graphlets_candidate_basis:
        PARAMS: GRAPH graph, EDGEWEIGHTS weights=NULL, \
                OUT VERTEXSETLIST cliques, OUT VECTOR thresholds
        DEPS: weights ON graph, cliques ON graph
        NAME-R: graphlets.candidate.basis
        IGNORE: RR, RC

igraph_graphlets_project:
        PARAMS: GRAPH graph, EDGEWEIGHTS weights=NULL, \
                VERTEXSETLIST cliques, INOUT VECTOR Muc, \
                BOOLEAN startMu=False, INT niter=1000
        NAME-R: graphlets.project
        DEPS: weights ON graph
        IGNORE: RR, RC

#######################################
# Conversion
#######################################

igraph_get_adjacency:
        PARAMS: GRAPH graph, OUT MATRIX res, GETADJACENCY type=BOTH, \
                BOOLEAN eids=False
        IGNORE: RR, RC, RNamespace

igraph_get_edgelist:
        PARAMS: GRAPH graph, OUT VECTOR res, BOOLEAN bycol=False
        IGNORE: RR, RC, RNamespace

igraph_to_directed:
        PARAMS: INOUT GRAPH graph, TODIRECTED flags=MUTUAL
        IGNORE: RR, RC, RNamespace

igraph_to_undirected:
        PARAMS: INOUT GRAPH graph, TOUNDIRECTED mode=COLLAPSE, \
                EDGE_ATTRIBUTE_COMBINATION edge_attr_comb=Default
        NAME-R: as.undirected
        IGNORE: RR

igraph_get_stochastic:
        PARAMS: GRAPH graph, OUT MATRIX res, BOOLEAN column_wise=False
        NAME-R: stochastic_matrix
        IGNORE: RR

igraph_get_stochastic_sparsemat:
        PARAMS: GRAPH graph, OUT SPARSEMATPTR sparsemat, \
                BOOLEAN column_wise=False
        IGNORE: RR, RNamespace

#######################################
# Read and write foreign formats
#######################################

igraph_read_graph_edgelist:
        PARAMS: OUT GRAPH graph, INFILE instream, INTEGER n=0, BOOLEAN directed=True
        IGNORE: RR, RC, RNamespace

igraph_read_graph_ncol:
        PARAMS: OUT GRAPH graph, INFILE instream, STRVECTOR_OR_0 predefnames, \
                BOOLEAN names=True, ADD_WEIGHTS weights=True, BOOLEAN directed=True
        IGNORE: RR, RC, RNamespace

igraph_read_graph_lgl:
        PARAMS: OUT GRAPH graph, INFILE instream, BOOLEAN names=True, \
                ADD_WEIGHTS weights=True, BOOLEAN directed=True
        IGNORE: RR, RC, RNamespace

igraph_read_graph_pajek:
        PARAMS: OUT GRAPH graph, INFILE instream
        IGNORE: RR, RC, RNamespace

igraph_read_graph_graphml:
        PARAMS: OUT GRAPH graph, INFILE instream, INT index=0
        IGNORE: RR, RC, RNamespace

igraph_read_graph_dimacs:
        PARAMS: OUT GRAPH graph, INFILE instream, OUT INTEGERPTR source, \
                OUT INTEGERPTR target, OUT VECTOR capacity, BOOLEAN directed=True
        IGNORE: RR, RC, RNamespace

igraph_read_graph_graphdb:
        PARAMS: OUT GRAPH graph, INFILE instream, BOOLEAN directed=False
        IGNORE: RR, RC, RNamespace

igraph_read_graph_gml:
        PARAMS: OUT GRAPH graph, INFILE instream
        IGNORE: RR, RC, RNamespace

igraph_read_graph_dl:
        PARAMS: OUT GRAPH graph, INFILE instream, BOOLEAN directed=True
        IGNORE: RR, RC, RNamespace

igraph_write_graph_edgelist:
        PARAMS: GRAPH graph, OUTFILE outstream
        IGNORE: RR, RC, RNamespace

igraph_write_graph_ncol:
        PARAMS: GRAPH graph, OUTFILE outstream, CSTRING names="name", CSTRING weights="weight"
        IGNORE: RR, RC, RNamespace

igraph_write_graph_lgl:
        PARAMS: GRAPH graph, OUTFILE outstream, CSTRING names="name", CSTRING weights="weight", \
                BOOLEAN isolates=True
        IGNORE: RR, RC, RNamespace

igraph_write_graph_leda:
        PARAMS: GRAPH graph, OUTFILE outstream, CSTRING names="name", CSTRING weights="weight"
        IGNORE: RR, RC, RNamespace

igraph_write_graph_graphml:
        PARAMS: GRAPH graph, OUTFILE outstream, BOOLEAN prefixattr=True
        IGNORE: RR, RC, RNamespace

igraph_write_graph_pajek:
        PARAMS: GRAPH graph, OUTFILE outstream
        IGNORE: RR, RC, RNamespace

igraph_write_graph_dimacs:
        PARAMS: GRAPH graph, OUTFILE outstream, LONGINT source=0, LONGINT target=0, \
                VECTOR capacity
        IGNORE: RR, RC, RNamespace

igraph_write_graph_gml:
        PARAMS: GRAPH graph, OUTFILE outstream, VECTOR id, CSTRING creator="igraph"
        IGNORE: RR, RC, RNamespace

igraph_write_graph_dot:
        PARAMS: GRAPH graph, OUTFILE outstream
        IGNORE: RR, RC, RNamespace

#######################################
# Motifs
#######################################

igraph_motifs_randesu:
        PARAMS: GRAPH graph, OUT VECTOR hist, INT size=3, VECTOR cut_prob
        IGNORE: RR, RC, RNamespace

igraph_motifs_randesu_estimate:
        PARAMS: GRAPH graph, OUT INTEGERPTR est, INT size=3, VECTOR cut_prob, \
                INTEGER sample_size, VECTOR_OR_0 sample
        IGNORE: RR, RC, RNamespace

igraph_motifs_randesu_no:
        PARAMS: GRAPH graph, OUT INTEGERPTR no, INT size=3, VECTOR cut_prob
        IGNORE: RR, RC, RNamespace

igraph_dyad_census:
        PARAMS: GRAPH graph, OUT INTEGERPTR mut, OUT INTEGERPTR asym, OUT INTEGERPTR null
        NAME-R: dyad_census
        RETURN: ERROR

igraph_triad_census:
        PARAMS: GRAPH graph, OUT VECTOR res
        NAME-R: triad_census
        RETURN: ERROR

igraph_adjacent_triangles:
        PARAMS: GRAPH graph, OUT VECTOR res, VERTEXSET vids=ALL
        DEPS: vids ON graph
        NAME-R: count_triangles

igraph_local_scan_0:
        PARAMS: GRAPH graph, OUT VECTOR res, EDGEWEIGHTS weights=NULL, \
                NEIMODE mode=OUT
        DEPS: weights ON graph
        IGNORE: RR, RNamespace

igraph_local_scan_0_them:
        PARAMS: GRAPH us, GRAPH them, OUT VECTOR res, \
                EDGEWEIGHTS weights_them=NULL, NEIMODE mode=OUT
        DEPS: weights_us ON us, weights_them ON them
        IGNORE: RR, RNamespace

igraph_local_scan_1_ecount:
        PARAMS: GRAPH graph, OUT VECTOR res, EDGEWEIGHTS weights=NULL, \
                NEIMODE mode=OUT
        DEPS: weights ON graph
        IGNORE: RR, RNamespace

igraph_local_scan_1_ecount_them:
        PARAMS: GRAPH us, GRAPH them, OUT VECTOR res, \
                EDGEWEIGHTS weights_them=NULL, NEIMODE mode=OUT
        DEPS: weigths_them ON them, weights_them ON them
        IGNORE: RR, RNamespace

igraph_local_scan_k_ecount:
        PARAMS: GRAPH graph, INT k, OUT VECTOR res, EDGEWEIGHTS weights=NULL, \
                NEIMODE mode=OUT
        DEPS: weights ON graph
        IGNORE: RR, RNamespace

igraph_local_scan_k_ecount_them:
        PARAMS: GRAPH us, GRAPH them, INT k, OUT VECTOR res, \
                EDGEWEIGHTS weights_them=NULL, NEIMODE mode=OUT
        DEPS: weights_them ON them
        IGNORE: RR, RNamespace

igraph_local_scan_neighborhood_ecount:
       PARAMS: GRAPH graph, OUT VECTOR res, EDGEWEIGHTS weights=NULL, \
               VERTEXSETLIST_INT neighborhoods
       DEPS: weights ON graph
       IGNORE: RR, RNamespace

igraph_list_triangles:
        PARAMS: GRAPH graph, OUT VERTEXSET_INT res
        DEPS: res ON graph
        NAME-R: triangles

#######################################
# Graph operators
#######################################

igraph_disjoint_union:
        PARAMS: OUT GRAPH res, GRAPH left, GRAPH right, \
                OUT EDGESET edge_map_left, OUT EDGESET edge_map_right
        DEPS: edge_map_left ON left, edge_map_right ON right
        IGNORE: RR, RC, RNamespace

igraph_disjoint_union_many:
        PARAMS: OUT GRAPH res, GRAPHLIST graphs, OUT VECTORLIST edgemaps
        IGNORE: RR, RC, RNamespace

igraph_union:
        PARAMS: OUT GRAPH res, GRAPH left, GRAPH right
        IGNORE: RR, RC, RNamespace

igraph_union_many:
        PARAMS: OUT GRAPH res, GRAPHLIST graphs
        IGNORE: RR, RC, RNamespace

igraph_intersection:
        PARAMS: OUT GRAPH res, GRAPH left, GRAPH right
        IGNORE: RR, RC, RNamespace

igraph_intersection_many:
        PARAMS: OUT GRAPH res, GRAPHLIST graphs
        IGNORE: RR, RC, RNamespace

igraph_difference:
        PARAMS: OUT GRAPH res, GRAPH orig, GRAPH sub
        IGNORE: RR, RC, RNamespace

igraph_complementer:
        PARAMS: OUT GRAPH res, GRAPH graph, BOOLEAN loops=False
        IGNORE: RR, RC, RNamespace

igraph_compose:
        PARAMS: OUT GRAPH res, GRAPH g1, GRAPH g2
        IGNORE: RR, RC, RNamespace

#######################################
# Maximum flows, minimum cuts
#######################################

igraph_maxflow:
        PARAMS: GRAPH graph, OUT REALPTR value, OUT VECTOR_OR_0 flow, \
                OUT VECTORM1_OR_0 cut, OUT VERTEXSET_OR_0 partition1, \
                OUT VERTEXSET_OR_0 partition2, VERTEX source, VERTEX target, \
                EDGECAPACITY capacity=NULL, OUT MAXFLOW_STATS stats
        DEPS: capacity ON graph, source ON graph, target ON graph, \
	      partition1 ON graph, partition2 ON graph, flow ON graph, \
              cut ON graph
        NAME-R: max_flow

igraph_maxflow_value:
        PARAMS: GRAPH graph, OUT REALPTR value, VERTEX source, VERTEX target, \
                VECTOR_OR_0 capacity, OUT MAXFLOW_STATS stats
        DEPS: source ON graph, target ON graph
        IGNORE: RR, RC, RNamespace

igraph_mincut_value:
        PARAMS: GRAPH graph, OUT REALPTR res, VECTOR_OR_0 capacity
        IGNORE: RR, RC, RNamespace

igraph_st_mincut_value:
        PARAMS: GRAPH graph, OUT REALPTR res, VERTEX source, VERTEX target, \
                VECTOR_OR_0 capacity
        DEPS: source ON graph, target ON graph
        IGNORE: RR, RC, RNamespace

igraph_mincut:
        PARAMS: GRAPH graph, OUT REALPTR value, OUT VECTORM1 partition1, \
                OUT VECTORM1 partition2, OUT VECTORM1 cut, VECTOR_OR_0 capacity
        IGNORE: RR, RC, RNamespace

igraph_st_vertex_connectivity:
        PARAMS: GRAPH graph, OUT INTEGERPTR res, VERTEX source, VERTEX target, \
                VCONNNEI neighbors=NUMBER_OF_NODES
        DEPS: source ON graph, target ON graph
        IGNORE: RR, RC, RNamespace

igraph_vertex_connectivity:
        PARAMS: GRAPH graph, OUT INTEGERPTR res, BOOLEAN checks=True
        IGNORE: RR, RC, RNamespace

igraph_st_edge_connectivity:
        PARAMS: GRAPH graph, OUT INTEGERPTR res, VERTEX source, VERTEX target
        DEPS: source ON graph, target ON graph
        IGNORE: RR, RC, RNamespace

igraph_edge_connectivity:
        PARAMS: GRAPH graph, OUT INTEGERPTR res, BOOLEAN checks=True
        IGNORE: RR, RC, RNamespace

igraph_edge_disjoint_paths:
        PARAMS: GRAPH graph, OUT INTEGERPTR res, VERTEX source, VERTEX target
        DEPS: source ON graph, target ON graph
        IGNORE: RR, RC, RNamespace

igraph_vertex_disjoint_paths:
        PARAMS: GRAPH graph, OUT INTEGERPTR res, VERTEX source, VERTEX target
        DEPS: source ON graph, target ON graph
        IGNORE: RR, RC, RNamespace

igraph_adhesion:
        PARAMS: GRAPH graph, OUT INTEGERPTR res, BOOLEAN checks=True
        IGNORE: RR, RC, RNamespace

igraph_cohesion:
        PARAMS: GRAPH graph, OUT INTEGERPTR res, BOOLEAN checks=True
        IGNORE: RR, RC, RNamespace

#######################################
# Listing s-t cuts, separators
#######################################

igraph_dominator_tree:
        PARAMS: GRAPH graph, VERTEX root, OUT VERTEXSET dom, \
                OUT GRAPH_OR_0 domtree, OUT VERTEXSET leftout, \
                INOUTMODE mode=OUT
        DEPS: root ON graph, dom ON graph, leftout ON graph
        NAME-R: dominator_tree

igraph_all_st_cuts:
        PARAMS: GRAPH graph, OUT EDGESETLIST_OR_0 cuts, \
                OUT VERTEXSETLIST_OR_0 partition1s, \
                VERTEX source, VERTEX target
        DEPS: source ON graph, target ON graph, cuts ON graph, \
              partition1s ON graph
        NAME-R: st_cuts

igraph_all_st_mincuts:
        PARAMS: GRAPH graph, OUT REALPTR value, \
                OUT EDGESETLIST_OR_0 cuts, \
                OUT VERTEXSETLIST_OR_0 partition1s, \
                VERTEX source, VERTEX target, EDGEWEIGHTS capacity=NULL
        DEPS: capacity ON graph, source ON graph, target ON graph, \
              cuts ON graph, partition1s ON graph
        NAME-R: st_min_cuts

igraph_is_separator:
        PARAMS: GRAPH graph, VERTEXSET candidate, OUT BOOLEANPTR res
        DEPS: candidate ON graph
        NAME-R: is_separator

igraph_is_minimal_separator:
        PARAMS: GRAPH graph, VERTEXSET candidate, OUT BOOLEANPTR res
        DEPS: candidate ON graph
        NAME-R: is_min_separator

igraph_all_minimal_st_separators:
        PARAMS: GRAPH graph, OUT VERTEXSETLIST separators
        DEPS: separators ON graph
        NAME-R: min_st_separators

igraph_minimum_size_separators:
        PARAMS: GRAPH graph, OUT VERTEXSETLIST separators
        DEPS: separators ON graph
        NAME-R: min_separators

igraph_cohesive_blocks:
        PARAMS: GRAPH graph, OUT VERTEXSETLIST blocks, \
                OUT VECTOR cohesion, OUT VECTORM1 parent, \
                OUT GRAPH blockTree
        DEPS: blocks ON graph
        NAME-R: cohesive.blocks
        CLASS-R: cohesiveBlocks
        IGNORE: RR, RC

#######################################
# K-Cores
#######################################

igraph_coreness:
        PARAMS: GRAPH graph, OUT VECTOR cores, NEIMODE mode=ALL
        IGNORE: RR, RC, RNamespace

#######################################
# Graph isomorphism
#######################################

igraph_isoclass:
        PARAMS: GRAPH graph, OUT INTEGERPTR isoclass
        NAME-R: graph.isoclass

igraph_isomorphic:
        PARAMS: GRAPH graph1, GRAPH graph2, OUT BOOLEANPTR iso

igraph_isoclass_subgraph:
        PARAMS: GRAPH graph, VECTOR vids, OUT INTEGERPTR isoclass
        DEPS: vids ON graph
        IGNORE: RR

igraph_isoclass_create:
        PARAMS: OUT GRAPH graph, INTEGER size, INTEGER number, BOOLEAN directed=True
        NAME-R: graph_from_isomorphism_class

igraph_isomorphic_vf2:
        PARAMS: GRAPH graph1, GRAPH graph2, \
                VERTEX_COLOR vertex_color1, VERTEX_COLOR vertex_color2, \
                EDGE_COLOR edge_color1, EDGE_COLOR edge_color2, \
                OUT BOOLEANPTR iso, \
                OUT VECTORM1_OR_0 map12, OUT VECTORM1_OR_0 map21, \
                NULL node_compat_fn, NULL edge_compat_fn, \
                NULL extra
        DEPS: vertex_color1 ON graph1, vertex_color2 ON graph2, \
              edge_color1 ON graph1, edge_color2 ON graph2

igraph_count_isomorphisms_vf2:
        PARAMS: GRAPH graph1, GRAPH graph2, \
                VERTEX_COLOR vertex_color1, VERTEX_COLOR vertex_color2, \
                EDGE_COLOR edge_color1, EDGE_COLOR edge_color2, \
                OUT INTEGERPTR count, NULL node_compat_fn, \
                NULL edge_compat_fn, NULL extra
        DEPS: vertex_color1 ON graph1, vertex_color2 ON graph2, \
              edge_color1 ON graph1, edge_color2 ON graph2

igraph_get_isomorphisms_vf2:
        PARAMS: GRAPH graph1, GRAPH graph2, \
                VERTEX_COLOR vertex_color1, VERTEX_COLOR vertex_color2, \
                EDGE_COLOR edge_color1, EDGE_COLOR edge_color2, \
                OUT VECTORLIST maps, NULL node_compat_fn, \
                NULL edge_compat_fn, NULL extra
        DEPS: vertex_color1 ON graph1, vertex_color2 ON graph2, \
              edge_color1 ON graph1, edge_color2 ON graph2
        IGNORE: RR

igraph_subisomorphic_vf2:
        PARAMS: GRAPH graph1, GRAPH graph2, \
                VERTEX_COLOR vertex_color1, VERTEX_COLOR vertex_color2, \
                EDGE_COLOR edge_color1, EDGE_COLOR edge_color2, \
                OUT BOOLEANPTR iso, \
                OUT VECTORM1_OR_0 map12, OUT VECTORM1_OR_0 map21, \
                NULL node_compat_fn, NULL edge_compat_fn, \
                NULL extra
        DEPS: vertex_color1 ON graph1, vertex_color2 ON graph2, \
              edge_color1 ON graph1, edge_color2 ON graph2

igraph_count_subisomorphisms_vf2:
        PARAMS: GRAPH graph1, GRAPH graph2, \
                VERTEX_COLOR vertex_color1, VERTEX_COLOR vertex_color2, \
                EDGE_COLOR edge_color1, EDGE_COLOR edge_color2, \
                OUT INTEGERPTR count, NULL node_compat_fn, \
                NULL edge_compat_fn, NULL extra
        DEPS: vertex_color1 ON graph1, vertex_color2 ON graph2, \
              edge_color1 ON graph1, edge_color2 ON graph2

igraph_get_subisomorphisms_vf2:
        PARAMS: GRAPH graph1, GRAPH graph2, \
                VERTEX_COLOR vertex_color1, VERTEX_COLOR vertex_color2, \
                EDGE_COLOR edge_color1, EDGE_COLOR edge_color2, \
                OUT VECTORLIST maps, NULL node_compat_fn, \
                NULL edge_compat_fn, NULL extra
        DEPS: vertex_color1 ON graph1, vertex_color2 ON graph2, \
              edge_color1 ON graph1, edge_color2 ON graph2
        IGNORE: RR

igraph_isomorphic_34:
        PARAMS: GRAPH graph1, GRAPH graph2, OUT BOOLEANPTR iso

igraph_canonical_permutation:
        PARAMS: GRAPH graph, NULL colors, OUT VECTORM1 labeling, BLISSSH sh="fm", OUT BLISSINFO info
        NAME-R: canonical_permutation

igraph_permute_vertices:
        PARAMS: GRAPH graph, OUT GRAPH res, VECTORM1 permutation
        NAME-R: permute

igraph_isomorphic_bliss:
        PARAMS: GRAPH graph1, GRAPH graph2, NULL colors1, NULL colors2, \
                OUT BOOLEANPTR iso, OUT VECTORM1_OR_0 map12, \
                OUT VECTORM1_OR_0 map21, BLISSSH sh="fm", \
                OUT BLISSINFO info1, OUT BLISSINFO info2

igraph_automorphisms:
        PARAMS: GRAPH graph, NULL colors, BLISSSH sh="fm", OUT BLISSINFO info
        NAME-R: automorphisms

igraph_subisomorphic_lad:
        PARAMS: GRAPH pattern, GRAPH target, VERTEXSETLIST_OR_0 domains, \
                OUT BOOLEANPTR_OR_0 iso, OUT VECTOR_OR_0 map, \
                OUT VECTORLIST_OR_0 maps, BOOLEAN induced, INT time_limit
        IGNORE: RR, RC

#######################################
# SCG
#######################################

igraph_scg_grouping:
        PARAMS: MATRIX V, OUT VECTORM1 groups, INTEGER nt, \
                VECTOR_OR_0 nt_vec, SCGMAT mtype=Default, \
                SCGALGO algo=Default, VECTOR_OR_0 p=NULL, \
		INTEGER maxiter=100
        NAME-R: scg_group
        IGNORE: RR

igraph_scg_semiprojectors:
        PARAMS: VECTORM1 groups, SCGMAT mtype=Default, \
                OUT MATRIX_OR_0 L, OUT MATRIX_OR_0 R, \
                OUT SPARSEMATPTR_OR_0 Lsparse, OUT SPARSEMATPTR_OR_0 Rsparse, \
                VECTOR_OR_0 p=NULL, SCGNORM norm=Default
        NAME-R: scg_semi_proj
        IGNORE: RR, RC

igraph_scg_norm_eps:
        PARAMS: MATRIX V, VECTORM1 groups, OUT VECTOR eps, \
                SCGMAT mtype=Default, VECTOR_OR_0 p=NULL, \
                SCGNORM norm=Default
        NAME-R: scg_eps

igraph_scg_adjacency:
        PARAMS: GRAPH_OR_0 graph, MATRIX_OR_0 matrix, \
                SPARSEMAT_OR_0 sparsemat, VECTOR ev, \
                INTEGER nt, VECTOR_OR_0 ntvec, \
                SCGALGO algo, INOUT VECTOR_OR_0 values, \
                INOUT MATRIX_OR_0 vectors, INOUT VECTORM1_OR_0 groups, \
                BOOLEAN use_arpack=False, INTEGER maxiter, \
                OUT GRAPH_OR_0 scg_graph, OUT MATRIX_OR_0 scg_matrix, \
                OUT SPARSEMAT_OR_0 scg_sparsemat, OUT MATRIX_OR_0 L, \
                OUT MATRIX_OR_0 R, OUT SPARSEMATPTR_OR_0 Lsparse, \
                OUT SPARSEMATPTR_OR_0 Rsparse
        IGNORE: RR, RC, RNamespace

igraph_scg_stochastic:
        PARAMS: GRAPH_OR_0 graph, MATRIX_OR_0 matrix, \
                SPARSEMAT_OR_0 sparsemat, VECTOR ev, \
                INTEGER nt, VECTOR_OR_0 nt_vec, \
                SCGALGO algo, SCGNORM norm=Default, \
                INOUT CVECTOR_OR_0 values, INOUT CMATRIX_OR_0 vectors, \
                INOUT VECTORM1_OR_0 groups, INOUT VECTOR_OR_0 p, \
                BOOLEAN use_arpack=False, INTEGER maxiter, \
                OUT GRAPH_OR_0 scg_graph, OUT MATRIX_OR_0 scg_matrix, \
                OUT SPARSEMAT_OR_0 scg_sparsemat, OUT MATRIX_OR_0 L, \
                OUT MATRIX_OR_0 R, OUT SPARSEMATPTR_OR_0 Lsparse, \
                OUT SPARSEMATPTR_OR_0 Rsparse
        IGNORE: RR, RC, RNamespace

igraph_scg_laplacian:
        PARAMS: GRAPH_OR_0 graph, MATRIX_OR_0 matrix, \
                SPARSEMAT_OR_0 sparsemat, VECTOR ev, \
                INTEGER nt, VECTOR_OR_0 nt_vec, \
                SCGALGO algo, SCGNORM norm=Default, \
                SCGDIR direction=Default, INOUT CVECTOR_OR_0 values, \
                INOUT CMATRIX_OR_0 vectors, INOUT VECTORM1_OR_0 groups, \
                BOOLEAN use_arpack=False, INTEGER maxiter, \
                OUT GRAPH_OR_0 scg_graph, OUT MATRIX_OR_0 scg_matrix, \
                OUT SPARSEMAT_OR_0 scg_sparsemat, OUT MATRIX_OR_0 L, \
                OUT MATRIX_OR_0 R, OUT SPARSEMATPTR_OR_0 Lsparse, \
                OUT SPARSEMATPTR_OR_0 Rsparse
        IGNORE: RR, RC, RNamespace


#######################################
# Matching
#######################################

igraph_is_matching:
       PARAMS: GRAPH graph, BIPARTITE_TYPES_OR_0 types=NULL, \
               VECTOR_LONG_M1 matching, OUT BOOLEANPTR res
       DEPS: types ON graph, matching ON graph
       NAME-R: is_matching
       IGNORE: RR

igraph_is_maximal_matching:
       PARAMS: GRAPH graph, BIPARTITE_TYPES_OR_0 types=NULL, \
               VECTOR_LONG_M1 matching, OUT BOOLEANPTR res
       DEPS: types ON graph
       NAME-R: is_max_matching
       IGNORE: RR

igraph_maximum_bipartite_matching:
       PARAMS: GRAPH graph, BIPARTITE_TYPES_OR_0 types=NULL, \
               OUT INTEGERPTR_OR_0 matching_size, \
               OUT REALPTR_OR_0 matching_weight, \
               OUT VECTOR_LONG_M1 matching, \
               EDGEWEIGHTS weights=NULL, REAL eps=.Machine$double.eps
       DEPS: types ON graph, weights ON graph
       NAME-R: max_bipartite_match
       IGNORE: RR

#######################################
# Embedding
#######################################

igraph_adjacency_spectral_embedding:
       PARAMS: GRAPH graph, INTEGER no, EDGEWEIGHTS weights=NULL, \
               EIGENWHICHPOS which=ASE, BOOLEAN scaled=True, OUT MATRIX X, \
               OUT MATRIX_OR_0 Y, OUT VECTOR_OR_0 D, \
               VECTOR cvec=AsmDefaultCvec, \
               INOUT ARPACKOPT options=igraph.arpack.default
       NAME-R: embed_adjacency_matrix
       DEPS: weights ON graph, cvec ON graph
       IGNORE: RC

igraph_laplacian_spectral_embedding:
       PARAMS: GRAPH graph, INTEGER no, EDGEWEIGHTS weights=NULL, \
               EIGENWHICHPOS which=ASE, NEIMODE degmode=OUT, \
               LSETYPE type=Default, BOOLEAN scaled=True, OUT MATRIX X, \
               OUT MATRIX_OR_0 Y, OUT VECTOR_OR_0 D, \
               INOUT ARPACKOPT options=igraph.arpack.default
       NAME-R: embed_laplacian_matrix
       DEPS: weights ON graph, type ON graph
       IGNORE: RC

#######################################
# Eigensolvers
#######################################

igraph_eigen_adjacency:
       PARAMS: GRAPH graph, EIGENALGO algorithm=ARPACK, \
               EIGENWHICH which=Default, \
               INOUT ARPACKOPT options=arpack_defaults, \
               NULL storage, OUT VECTOR values, OUT MATRIX vectors, \
               NULL cmplxvalues, NULL cmplxvectors
       NAME-R: spectrum

#######################################
# Fitting power laws
#######################################

igraph_power_law_fit:
       PARAMS: VECTOR data, OUT PLFIT res, REAL xmin=-1, \
               BOOLEAN force_continuous=False
       NAME-R: power.law.fit.new
       IGNORE: RNamespace, RR

#######################################
# Dynamics, on networks
#######################################

igraph_sir:
       PARAMS: GRAPH graph, REAL beta, REAL gamma, INTEGER no_sim=100, \
               OUT SIRLIST res
       NAME-R: sir
       CLASS-R: sir

#######################################
# Other, not graph related
#######################################

igraph_running_mean:
        PARAMS: VECTOR data, OUT VECTOR res, INTEGER binwidth
        IGNORE: RR, RC, RNamespace

igraph_random_sample:
        PARAMS: OUT VECTOR res, INTEGER l, INTEGER h, INTEGER length
        IGNORE: RR, RC, RNamespace

igraph_convex_hull:
        PARAMS: MATRIX data, OUT VECTOR resverts, OUT MATRIX rescoords
        NAME-R: convex_hull

igraph_dim_select:
        PARAMS: VECTOR sv, OUT INTEGERPTR dim
        NAME-R: dim_select

#######################################
# Eulerian functions
#######################################

igraph_is_eulerian:
        PARAMS: GRAPH graph, BOOL has_path, BOOL has_cycle
        IGNORE: RR, RC, RNamespace

igraph_eulerian_path:
        PARAMS: GRAPH graph, VECTOR res
        IGNORE: RR, RC, RNamespace

igraph_eulerian_cycle:
        PARAMS: GRAPH graph, VECTOR res
        IGNORE: RR, RC, RNamespace


#######################################
# Other, (yet) undocumented functions
#######################################
igraph_convergence_degree:
        PARAMS: GRAPH graph, OUT VECTOR result, OUT VECTOR in, OUT VECTOR out
        IGNORE: RR, RC, RNamespace<|MERGE_RESOLUTION|>--- conflicted
+++ resolved
@@ -571,14 +571,6 @@
         NAME-R: induced_subgraph
         IGNORE: RR
 
-<<<<<<< HEAD
-igraph_subgraph:
-        PARAMS: GRAPH graph, OUT GRAPH res, VERTEXSET vids
-        DEPS: vids ON graph
-        IGNORE: RR, RC, RNamespace
-
-=======
->>>>>>> 867413d9
 igraph_subgraph_edges:
         PARAMS: GRAPH graph, OUT GRAPH res, EDGESET eids, BOOLEAN delete_vertices=True
         DEPS: eids ON graph
