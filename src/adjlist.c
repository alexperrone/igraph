/* -*- mode: C -*-  */
/*
   IGraph library.
   Copyright (C) 2003-2012  Gabor Csardi <csardi.gabor@gmail.com>
   334 Harvard street, Cambridge, MA 02139 USA

   This program is free software; you can redistribute it and/or modify
   it under the terms of the GNU General Public License as published by
   the Free Software Foundation; either version 2 of the License, or
   (at your option) any later version.

   This program is distributed in the hope that it will be useful,
   but WITHOUT ANY WARRANTY; without even the implied warranty of
   MERCHANTABILITY or FITNESS FOR A PARTICULAR PURPOSE.  See the
   GNU General Public License for more details.

   You should have received a copy of the GNU General Public License
   along with this program; if not, write to the Free Software
   Foundation, Inc., 51 Franklin Street, Fifth Floor, Boston, MA
   02110-1301 USA

*/

#include "igraph_adjlist.h"
#include "igraph_memory.h"
#include "igraph_interface.h"
#include "igraph_interrupt_internal.h"
#include "config.h"

#include <string.h>   /* memset */
#include <stdio.h>

/**
 * \section about_adjlists
 * <para>Sometimes it is easier to work with a graph which is in
 * adjacency list format: a list of vectors; each vector contains the
 * neighbor vertices or incident edges of a given vertex. Typically,
 * this representation is good if we need to iterate over the neighbors
 * of all vertices many times. E.g. when finding the shortest paths
 * between all pairs of vertices or calculating closeness centrality
 * for all the vertices.</para>
 *
 * <para>The <type>igraph_adjlist_t</type> stores the adjacency lists
 * of a graph. After creation it is independent of the original graph,
 * it can be modified freely with the usual vector operations, the
 * graph is not affected. E.g. the adjacency list can be used to
 * rewire the edges of a graph efficiently. If one used the
 * straightforward \ref igraph_delete_edges() and \ref
 * igraph_add_edges() combination for this that needs O(|V|+|E|) time
 * for every single deletion and insertion operation, it is thus very
 * slow if many edges are rewired. Extracting the graph into an
 * adjacency list, do all the rewiring operations on the vectors of
 * the adjacency list and then creating a new graph needs (depending
 * on how exactly the rewiring is done) typically O(|V|+|E|) time for
 * the whole rewiring process.</para>
 *
 * <para>Lazy adjacency lists are a bit different. When creating a
 * lazy adjacency list, the neighbors of the vertices are not queried,
 * only some memory is allocated for the vectors. When \ref
 * igraph_lazy_adjlist_get() is called for vertex v the first time,
 * the neighbors of v are queried and stored in a vector of the
 * adjacency list, so they don't need to be queried again. Lazy
 * adjacency lists are handy if you have an at least linear operation
 * (because initialization is generally linear in terms of the number of
 * vertices), but you don't know how many vertices you will visit
 * during the computation.
 * </para>
 *
 * <para>
 * \example examples/simple/adjlist.c
 * </para>
 */

/**
 * \function igraph_adjlist_init
 * \brief Constructs an adjacency list of vertices from a given graph.
 *
 * Creates a list of vectors containing the neighbors of all vertices
 * in a graph. The adjacency list is independent of the graph after
 * creation, e.g. the graph can be destroyed and modified, the
 * adjacency list contains the state of the graph at the time of its
 * initialization.
 * \param graph The input graph.
 * \param al Pointer to an uninitialized <type>igraph_adjlist_t</type> object.
 * \param mode Constant specifying whether outgoing
 *   (<code>IGRAPH_OUT</code>), incoming (<code>IGRAPH_IN</code>),
 *   or both (<code>IGRAPH_ALL</code>) types of neighbors to include
 *   in the adjacency list. It is ignored for undirected networks.
 * \return Error code.
 *
 * Time complexity: O(|V|+|E|), linear in the number of vertices and
 * edges.
 */

int igraph_adjlist_init(const igraph_t *graph, igraph_adjlist_t *al,
                        igraph_neimode_t mode) {
    igraph_integer_t i;
    igraph_vector_t tmp;

    if (mode != IGRAPH_IN && mode != IGRAPH_OUT && mode != IGRAPH_ALL) {
        IGRAPH_ERROR("Cannot create adjlist view", IGRAPH_EINVMODE);
    }

    igraph_vector_init(&tmp, 0);
    IGRAPH_FINALLY(igraph_vector_destroy, &tmp);

    if (!igraph_is_directed(graph)) {
        mode = IGRAPH_ALL;
    }

    al->length = igraph_vcount(graph);
    al->adjs = igraph_Calloc(al->length, igraph_vector_int_t);
    if (al->adjs == 0) {
        IGRAPH_ERROR("Cannot create adjlist view", IGRAPH_ENOMEM);
    }

    IGRAPH_FINALLY(igraph_adjlist_destroy, al);
    for (i = 0; i < al->length; i++) {
        int j, n;
        IGRAPH_ALLOW_INTERRUPTION();
        IGRAPH_CHECK(igraph_neighbors(graph, &tmp, i, mode));
        n = igraph_vector_size(&tmp);
        IGRAPH_CHECK(igraph_vector_int_init(&al->adjs[i], n));
        for (j = 0; j < n; j++) {
            VECTOR(al->adjs[i])[j] = VECTOR(tmp)[j];
        }
    }

    igraph_vector_destroy(&tmp);
    IGRAPH_FINALLY_CLEAN(2);
    return 0;
}

/**
 * \function igraph_adjlist_init_empty
 * \brief Initializes an empty adjacency list.
 *
 * Creates a list of vectors, one for each vertex. This is useful when you
 * are \em constructing a graph using an adjacency list representation as
 * it does not require your graph to exist yet.
 * \param no_of_nodes The number of vertices
 * \param al Pointer to an uninitialized <type>igraph_adjlist_t</type> object.
 * \return Error code.
 *
 * Time complexity: O(|V|), linear in the number of vertices.
 */

int igraph_adjlist_init_empty(igraph_adjlist_t *al, igraph_integer_t no_of_nodes) {
    long int i;

    al->length = no_of_nodes;
    al->adjs = igraph_Calloc(al->length, igraph_vector_int_t);
    if (al->adjs == 0) {
        IGRAPH_ERROR("Cannot create adjlist view", IGRAPH_ENOMEM);
    }

    IGRAPH_FINALLY(igraph_adjlist_destroy, al);
    for (i = 0; i < al->length; i++) {
        IGRAPH_CHECK(igraph_vector_int_init(&al->adjs[i], 0));
    }
    IGRAPH_FINALLY_CLEAN(1);

    return 0;
}

/**
 * \function igraph_adjlist_init_complementer
 * \brief Adjacency lists for the complementer graph.
 *
 * This function creates adjacency lists for the complementer
 * of the input graph. In the complementer graph all edges are present
 * which are not present in the original graph. Multiple edges in the
 * input graph are ignored.
 * \param graph The input graph.
 * \param al Pointer to a not yet initialized adjacency list.
 * \param mode Constant specifying whether outgoing
 *   (<code>IGRAPH_OUT</code>), incoming (<code>IGRAPH_IN</code>),
 *   or both (<code>IGRAPH_ALL</code>) types of neighbors (in the
 *   complementer graph) to include in the adjacency list. It is
 *   ignored for undirected networks.
 * \param loops Whether to consider loop edges.
 * \return Error code.
 *
 * Time complexity: O(|V|^2+|E|), quadratic in the number of vertices.
 */

int igraph_adjlist_init_complementer(const igraph_t *graph,
                                     igraph_adjlist_t *al,
                                     igraph_neimode_t mode,
                                     igraph_bool_t loops) {
    igraph_integer_t i, j, k, n;
    igraph_bool_t* seen;
    igraph_vector_t vec;

    if (mode != IGRAPH_IN && mode != IGRAPH_OUT && mode != IGRAPH_ALL) {
        IGRAPH_ERROR("Cannot create complementer adjlist view", IGRAPH_EINVMODE);
    }

    if (!igraph_is_directed(graph)) {
        mode = IGRAPH_ALL;
    }

    al->length = igraph_vcount(graph);
    al->adjs = igraph_Calloc(al->length, igraph_vector_int_t);
    if (al->adjs == 0) {
        IGRAPH_ERROR("Cannot create complementer adjlist view", IGRAPH_ENOMEM);
    }

    IGRAPH_FINALLY(igraph_adjlist_destroy, al);

    n = al->length;
    seen = igraph_Calloc(n, igraph_bool_t);
    if (seen == 0) {
        IGRAPH_ERROR("Cannot create complementer adjlist view", IGRAPH_ENOMEM);
    }
    IGRAPH_FINALLY(igraph_free, seen);

    IGRAPH_VECTOR_INIT_FINALLY(&vec, 0);

    for (i = 0; i < al->length; i++) {
        IGRAPH_ALLOW_INTERRUPTION();
        igraph_neighbors(graph, &vec, i, mode);
        memset(seen, 0, sizeof(igraph_bool_t) * (unsigned) al->length);
        n = al->length;
        if (!loops) {
            seen[i] = 1;
            n--;
        }
        for (j = 0; j < igraph_vector_size(&vec); j++) {
            if (! seen [ (long int) VECTOR(vec)[j] ] ) {
                n--;
                seen[ (long int) VECTOR(vec)[j] ] = 1;
            }
        }
        IGRAPH_CHECK(igraph_vector_int_init(&al->adjs[i], n));
        for (j = 0, k = 0; k < n; j++) {
            if (!seen[j]) {
                VECTOR(al->adjs[i])[k++] = j;
            }
        }
    }

    igraph_Free(seen);
    igraph_vector_destroy(&vec);
    IGRAPH_FINALLY_CLEAN(3);
    return 0;
}

/**
 * \function igraph_adjlist_destroy
 * \brief Deallocates an adjacency list.
 *
 * Free all memory allocated for an adjacency list.
 * \param al The adjacency list to destroy.
 *
 * Time complexity: depends on memory management.
 */

void igraph_adjlist_destroy(igraph_adjlist_t *al) {
    long int i;
    for (i = 0; i < al->length; i++) {
        if (&al->adjs[i]) {
            igraph_vector_int_destroy(&al->adjs[i]);
        }
    }
    igraph_Free(al->adjs);
}

/**
 * \function igraph_adjlist_clear
 * Removes all edges from an adjacency list.
 *
 * \param al The adjacency list.
 * Time complexity: depends on memory management, typically O(n), where n is
 * the total number of elements in the adjacency list.
 */
void igraph_adjlist_clear(igraph_adjlist_t *al) {
    long int i;
    for (i = 0; i < al->length; i++) {
        igraph_vector_int_clear(&al->adjs[i]);
    }
}

/**
 * \function igraph_adjlist_size
 * \brief Number of vertices in an adjacency list.
 *
 * \param al The adjacency list.
 * \return The number of elements.
 *
 * Time complexity: O(1).
 */

igraph_integer_t igraph_adjlist_size(const igraph_adjlist_t *al) {
    return al->length;
}

/* igraph_vector_int_t *igraph_adjlist_get(igraph_adjlist_t *al, igraph_integer_t no) { */
/*   return &al->adjs[(long int)no]; */
/* } */

/**
 * \function igraph_adjlist_sort
 * \brief Sorts each vector in an adjacency list.
 *
 * Sorts every vector of the adjacency list.
 * \param al The adjacency list.
 *
 * Time complexity: O(n log n), n is the total number of elements in
 * the adjacency list.
 */

void igraph_adjlist_sort(igraph_adjlist_t *al) {
    long int i;
    for (i = 0; i < al->length; i++) {
        igraph_vector_int_sort(&al->adjs[i]);
    }
}

/**
 * \function igraph_adjlist_simplify
 * \brief Simplifies an adjacency list.
 *
 * Simplifies an adjacency list, i.e. removes loop and multiple edges.
 *
 * \param al The adjacency list.
 * \return Error code.
 *
 * Time complexity: O(|V|+|E|), linear in the number of edges and
 * vertices.
 */

int igraph_adjlist_simplify(igraph_adjlist_t *al) {
    long int i;
    long int n = al->length;
    igraph_vector_int_t mark;
    igraph_vector_int_init(&mark, n);
    IGRAPH_FINALLY(igraph_vector_int_destroy, &mark);
    for (i = 0; i < n; i++) {
        igraph_vector_int_t *v = &al->adjs[i];
        long int j, l = igraph_vector_int_size(v);
        VECTOR(mark)[i] = i + 1;
        for (j = 0; j < l; /* nothing */) {
            long int e = (long int) VECTOR(*v)[j];
            if (VECTOR(mark)[e] != i + 1) {
                VECTOR(mark)[e] = i + 1;
                j++;
            } else {
                VECTOR(*v)[j] = igraph_vector_int_tail(v);
                igraph_vector_int_pop_back(v);
                l--;
            }
        }
    }

    igraph_vector_int_destroy(&mark);
    IGRAPH_FINALLY_CLEAN(1);
    return 0;
}

int igraph_adjlist_remove_duplicate(const igraph_t *graph,
                                    igraph_adjlist_t *al) {
    long int i;
    long int n = al->length;
    IGRAPH_UNUSED(graph);
    for (i = 0; i < n; i++) {
        igraph_vector_int_t *v = &al->adjs[i];
        long int j, p = 1, l = igraph_vector_int_size(v);
        for (j = 1; j < l; j++) {
            long int e = (long int) VECTOR(*v)[j];
            /* Non-loop edges, and one end of loop edges are fine. */
            /* We use here, that the vector is sorted and we also keep it sorted */
            if (e != i || VECTOR(*v)[j - 1] != e) {
                VECTOR(*v)[p++] = e;
            }
        }
        igraph_vector_int_resize(v, p);
    }

    return 0;
}

#ifndef USING_R
int igraph_adjlist_print(const igraph_adjlist_t *al) {
    long int i;
    long int n = al->length;
    for (i = 0; i < n; i++) {
        igraph_vector_int_t *v = &al->adjs[i];
        igraph_vector_int_print(v);
    }
    return 0;
}
#endif

int igraph_adjlist_fprint(const igraph_adjlist_t *al, FILE *outfile) {
    long int i;
    long int n = al->length;
    for (i = 0; i < n; i++) {
        igraph_vector_int_t *v = &al->adjs[i];
        igraph_vector_int_fprint(v, outfile);
    }
    return 0;
}

#define ADJLIST_CANON_EDGE(from, to, directed) \
    do {                     \
        igraph_integer_t temp;         \
        if((!directed) && from < to) {     \
            temp = to;               \
            to = from;               \
            from = temp;             \
        }                      \
    } while(0);

igraph_bool_t igraph_adjlist_has_edge(igraph_adjlist_t* al, igraph_integer_t from, igraph_integer_t to, igraph_bool_t directed) {
    igraph_vector_int_t* fromvec;
    ADJLIST_CANON_EDGE(from, to, directed);
    fromvec = igraph_adjlist_get(al, from);
    return igraph_vector_int_binsearch2(fromvec, to);

}

int igraph_adjlist_replace_edge(igraph_adjlist_t* al, igraph_integer_t from, igraph_integer_t oldto, igraph_integer_t newto, igraph_bool_t directed) {
    igraph_vector_int_t *oldfromvec, *newfromvec;
    int err1, err2;
    long int oldpos, newpos;
    igraph_integer_t oldfrom = from, newfrom = from;
    ADJLIST_CANON_EDGE(oldfrom, oldto, directed);
    ADJLIST_CANON_EDGE(newfrom, newto, directed);

    oldfromvec = igraph_adjlist_get(al, oldfrom);
    newfromvec = igraph_adjlist_get(al, newfrom);


    err1 = igraph_vector_int_binsearch(oldfromvec, oldto, &oldpos);
    err2 = igraph_vector_int_binsearch(newfromvec, newto, &newpos);

    /* oldfrom -> oldto should exist; newfrom -> newto should not. */
    if ((!err1) || err2) {
        return 1;
    }

    igraph_vector_int_remove(oldfromvec, oldpos);
    if (oldfromvec == newfromvec && oldpos < newpos) {
        --newpos;
    }
    IGRAPH_CHECK(igraph_vector_int_insert(newfromvec, newpos, newto));

    return 0;

}

int igraph_adjedgelist_remove_duplicate(const igraph_t *graph,
                                        igraph_inclist_t *al) {
    IGRAPH_WARNING("igraph_adjedgelist_remove_duplicate() is deprecated, use "
                   "igraph_inclist_remove_duplicate() instead");
    return igraph_inclist_remove_duplicate(graph, al);
}

#ifndef USING_R
int igraph_adjedgelist_print(const igraph_inclist_t *al, FILE *outfile) {
    IGRAPH_WARNING("igraph_adjedgelist_print() is deprecated, use "
                   "igraph_inclist_print() instead");
    return igraph_inclist_fprint(al, outfile);
}
#endif

/**
 * \function igraph_adjedgelist_init
 * \brief Initializes an incidence list of edges.
 *
 * This function was superseded by \ref igraph_inclist_init() in igraph 0.6.
 * Please use \ref igraph_inclist_init() instead of this function.
 *
 * </para><para>
 * Deprecated in version 0.6.
 */
int igraph_adjedgelist_init(const igraph_t *graph,
                            igraph_inclist_t *il,
                            igraph_neimode_t mode) {
    IGRAPH_WARNING("igraph_adjedgelist_init() is deprecated, use "
                   "igraph_inclist_init() instead");
    return igraph_inclist_init(graph, il, mode);
}

/**
 * \function igraph_adjedgelist_destroy
 * \brief Frees all memory allocated for an incidence list.
 *
 * This function was superseded by \ref igraph_inclist_destroy() in igraph 0.6.
 * Please use \ref igraph_inclist_destroy() instead of this function.
 *
 * </para><para>
 * Deprecated in version 0.6.
 */
void igraph_adjedgelist_destroy(igraph_inclist_t *il) {
    IGRAPH_WARNING("igraph_adjedgelist_destroy() is deprecated, use "
                   "igraph_inclist_destroy() instead");
    igraph_inclist_destroy(il);
}

int igraph_inclist_remove_duplicate(const igraph_t *graph,
                                    igraph_inclist_t *al) {
    long int i;
    long int n = al->length;
    for (i = 0; i < n; i++) {
        igraph_vector_int_t *v = &al->incs[i];
        long int j, p = 1, l = igraph_vector_int_size(v);
        for (j = 1; j < l; j++) {
            long int e = (long int) VECTOR(*v)[j];
            /* Non-loop edges and one end of loop edges are fine. */
            /* We use here, that the vector is sorted and we also keep it sorted */
            if (IGRAPH_FROM(graph, e) != IGRAPH_TO(graph, e) ||
                VECTOR(*v)[j - 1] != e) {
                VECTOR(*v)[p++] = e;
            }
        }
        igraph_vector_int_resize(v, p);
    }

    return 0;
}

#ifndef USING_R
int igraph_inclist_print(const igraph_inclist_t *al) {
    long int i;
    long int n = al->length;
    for (i = 0; i < n; i++) {
        igraph_vector_int_t *v = &al->incs[i];
        igraph_vector_int_print(v);
    }
    return 0;
}
#endif

int igraph_inclist_fprint(const igraph_inclist_t *al, FILE *outfile) {
    long int i;
    long int n = al->length;
    for (i = 0; i < n; i++) {
        igraph_vector_int_t *v = &al->incs[i];
        igraph_vector_int_fprint(v, outfile);
    }
    return 0;
}

/**
 * \function igraph_inclist_init
 * \brief Initializes an incidence list.
 *
 * Creates a list of vectors containing the incident edges for all
 * vertices. The incidence list is independent of the graph after
 * creation, subsequent changes of the graph object do not update the
 * incidence list, and changes to the incidence list do not update the
 * graph.
 *
 * </para><para>
<<<<<<< HEAD
 * When \c mode is \c IGRAPH_IN or \c IGRAPH_OUT, each edge ID will appear
 * in the incidence list \em once. When \c mode is \c IGRAPH_ALL, each edge ID
=======
 * When \p mode is \c IGRAPH_IN or \c IGRAPH_OUT, each edge ID will appear
 * in the incidence list \em once. When \p mode is \c IGRAPH_ALL, each edge ID
>>>>>>> 87f4142d
 * will appear in the incidence list \em twice, once for the source vertex
 * and once for the target edge. It also means that the edge IDs of loop edges
 * will appear \em twice for the \em same vertex.
 *
 * \param graph The input graph.
 * \param il Pointer to an uninitialized incidence list.
 * \param mode Constant specifying whether incoming edges
 *   (<code>IGRAPH_IN</code>), outgoing edges (<code>IGRAPH_OUT</code>) or
 *   both (<code>IGRAPH_ALL</code>) to include in the incidence lists
 *   of directed graphs. It is ignored for undirected graphs.
 * \return Error code.
 *
 * Time complexity: O(|V|+|E|), linear in the number of vertices and
 * edges.
 */

int igraph_inclist_init(const igraph_t *graph,
                        igraph_inclist_t *il,
                        igraph_neimode_t mode) {
    igraph_integer_t i;
    igraph_vector_t tmp;

    if (mode != IGRAPH_IN && mode != IGRAPH_OUT && mode != IGRAPH_ALL) {
        IGRAPH_ERROR("Cannot create incidence list view", IGRAPH_EINVMODE);
    }

    igraph_vector_init(&tmp, 0);
    IGRAPH_FINALLY(igraph_vector_destroy, &tmp);

    if (!igraph_is_directed(graph)) {
        mode = IGRAPH_ALL;
    }

    il->length = igraph_vcount(graph);
    il->incs = igraph_Calloc(il->length, igraph_vector_int_t);
    if (il->incs == 0) {
        IGRAPH_ERROR("Cannot create incidence list view", IGRAPH_ENOMEM);
    }

    IGRAPH_FINALLY(igraph_inclist_destroy, il);
    for (i = 0; i < il->length; i++) {
        int j, n;
        IGRAPH_ALLOW_INTERRUPTION();
        IGRAPH_CHECK(igraph_incident(graph, &tmp, i, mode));
        n = igraph_vector_size(&tmp);
        IGRAPH_CHECK(igraph_vector_int_init(&il->incs[i], n));
        for (j = 0; j < n; j++) {
            VECTOR(il->incs[i])[j] = VECTOR(tmp)[j];
        }
    }

    igraph_vector_destroy(&tmp);
    IGRAPH_FINALLY_CLEAN(2);
    return 0;
}

/**
 * \function igraph_inclist_init_empty
 * \brief Initializes an incidence list corresponding to an empty graph.
 *
 * This function essentially creates a list of empty vectors that may
 * be treated as an incidence list for a graph with a given number of
 * vertices.
 *
 * \param il Pointer to an uninitialized incidence list.
 * \param n  The number of vertices in the incidence list.
 * \return Error code.
 *
 * Time complexity: O(|V|), linear in the number of vertices.
 */

int igraph_inclist_init_empty(igraph_inclist_t *il, igraph_integer_t n) {
    long int i;

    il->length = n;
    il->incs = igraph_Calloc(il->length, igraph_vector_int_t);
    if (il->incs == 0) {
        IGRAPH_ERROR("Cannot create incidence list view", IGRAPH_ENOMEM);
    }

    IGRAPH_FINALLY(igraph_inclist_destroy, il);
    for (i = 0; i < n; i++) {
        IGRAPH_CHECK(igraph_vector_int_init(&il->incs[i], 0));
    }

    IGRAPH_FINALLY_CLEAN(1);
    return 0;
}

/**
 * \function igraph_inclist_destroy
 * \brief Frees all memory allocated for an incidence list.
 *
 * \param eal The incidence list to destroy.
 *
 * Time complexity: depends on memory management.
 */

void igraph_inclist_destroy(igraph_inclist_t *il) {
    long int i;
    for (i = 0; i < il->length; i++) {
        /* This works if some igraph_vector_int_t's are 0,
           because igraph_vector_destroy can handle this. */
        igraph_vector_int_destroy(&il->incs[i]);
    }
    igraph_Free(il->incs);
}

/**
 * \function igraph_inclist_clear
 * \brief Removes all edges from an incidence list.
 *
 * \param il The incidence list.
 * Time complexity: depends on memory management, typically O(n), where n is
 * the total number of elements in the incidence list.
 */
void igraph_inclist_clear(igraph_inclist_t *il) {
    long int i;
    for (i = 0; i < il->length; i++) {
        igraph_vector_int_clear(&il->incs[i]);
    }
}

/**
 * \function igraph_lazy_adjlist_init
 * \brief Initialized a lazy adjacency list.
 *
 * Create a lazy adjacency list for vertices. This function only
 * allocates some memory for storing the vectors of an adjacency list,
 * but the neighbor vertices are not queried, only at the \ref
 * igraph_lazy_adjlist_get() calls.
 * \param graph The input graph.
 * \param al Pointer to an uninitialized adjacency list object.
 * \param mode Constant, it gives whether incoming edges
 *   (<code>IGRAPH_IN</code>), outgoing edges
 *   (<code>IGRPAH_OUT</code>) or both types of edges
 *   (<code>IGRAPH_ALL</code>) are considered. It is ignored for
 *   undirected graphs.
 * \param simplify Constant, it gives whether to simplify the vectors
 *   in the adjacency list (<code>IGRAPH_SIMPLIFY</code>) or not
 *   (<code>IGRAPH_DONT_SIMPLIFY</code>).
 * \return Error code.
 *
 * Time complexity: O(|V|), the number of vertices, possibly, but
 * depends on the underlying memory management too.
 */

int igraph_lazy_adjlist_init(const igraph_t *graph,
                             igraph_lazy_adjlist_t *al,
                             igraph_neimode_t mode,
                             igraph_lazy_adlist_simplify_t simplify) {
    if (mode != IGRAPH_IN && mode != IGRAPH_OUT && mode != IGRAPH_ALL) {
        IGRAPH_ERROR("Cannor create adjlist view", IGRAPH_EINVMODE);
    }

    if (!igraph_is_directed(graph)) {
        mode = IGRAPH_ALL;
    }
    al->mode = mode;
    al->simplify = simplify;
    al->graph = graph;

    al->length = igraph_vcount(graph);
    al->adjs = igraph_Calloc(al->length, igraph_vector_t*);
    if (al->adjs == 0) {
        IGRAPH_ERROR("Cannot create lazy adjlist view", IGRAPH_ENOMEM);
    }

    return 0;
}

/**
 * \function igraph_lazy_adjlist_destroy
 * \brief Deallocate a lazt adjacency list.
 *
 * Free all allocated memory for a lazy adjacency list.
 * \param al The adjacency list to deallocate.
 *
 * Time complexity: depends on the memory management.
 */

void igraph_lazy_adjlist_destroy(igraph_lazy_adjlist_t *al) {
    igraph_lazy_adjlist_clear(al);
    igraph_Free(al->adjs);
}

/**
 * \function igraph_lazy_adjlist_clear
 * \brief Removes all edges from a lazy adjacency list.
 *
 * \param al The lazy adjacency list.
 * Time complexity: depends on memory management, typically O(n), where n is
 * the total number of elements in the adjacency list.
 */
void igraph_lazy_adjlist_clear(igraph_lazy_adjlist_t *al) {
    long int i, n = al->length;
    for (i = 0; i < n; i++) {
        if (al->adjs[i] != 0) {
            igraph_vector_destroy(al->adjs[i]);
            igraph_Free(al->adjs[i]);
        }
    }
}

igraph_vector_t *igraph_lazy_adjlist_get_real(igraph_lazy_adjlist_t *al,
        igraph_integer_t pno) {
    igraph_integer_t no = pno;
    int ret;
    if (al->adjs[no] == 0) {
        al->adjs[no] = igraph_Calloc(1, igraph_vector_t);
        if (al->adjs[no] == 0) {
            igraph_error("Lazy adjlist failed", __FILE__, __LINE__,
                         IGRAPH_ENOMEM);
        }
        ret = igraph_vector_init(al->adjs[no], 0);
        if (ret != 0) {
            igraph_error("", __FILE__, __LINE__, ret);
        }
        ret = igraph_neighbors(al->graph, al->adjs[no], no, al->mode);
        if (ret != 0) {
            igraph_error("", __FILE__, __LINE__, ret);
        }

        if (al->simplify == IGRAPH_SIMPLIFY) {
            igraph_vector_t *v = al->adjs[no];
            long int i, p = 0, n = igraph_vector_size(v);
            for (i = 0; i < n; i++) {
                if (VECTOR(*v)[i] != no &&
                    (i == n - 1 || VECTOR(*v)[i + 1] != VECTOR(*v)[i])) {
                    VECTOR(*v)[p] = VECTOR(*v)[i];
                    p++;
                }
            }
            igraph_vector_resize(v, p);
        }
    }

    return al->adjs[no];
}

/**
 * \function igraph_lazy_adjedgelist_init
 * \brief Initializes a lazy incidence list of edges.
 *
 * This function was superseded by \ref igraph_lazy_inclist_init() in igraph 0.6.
 * Please use \ref igraph_lazy_inclist_init() instead of this function.
 *
 * </para><para>
 * Deprecated in version 0.6.
 */
int igraph_lazy_adjedgelist_init(const igraph_t *graph,
                                 igraph_lazy_inclist_t *il,
                                 igraph_neimode_t mode) {
    IGRAPH_WARNING("igraph_lazy_adjedgelist_init() is deprecated, use "
                   "igraph_lazy_inclist_init() instead");
    return igraph_lazy_inclist_init(graph, il, mode);
}

/**
 * \function igraph_lazy_adjedgelist_destroy
 * \brief Frees all memory allocated for an incidence list.
 *
 * This function was superseded by \ref igraph_lazy_inclist_destroy() in igraph 0.6.
 * Please use \ref igraph_lazy_inclist_destroy() instead of this function.
 *
 * </para><para>
 * Deprecated in version 0.6.
 */
void igraph_lazy_adjedgelist_destroy(igraph_lazy_inclist_t *il) {
    IGRAPH_WARNING("igraph_lazy_adjedgelist_destroy() is deprecated, use "
                   "igraph_lazy_inclist_destroy() instead");
    igraph_lazy_inclist_destroy(il);
}

igraph_vector_t *igraph_lazy_adjedgelist_get_real(igraph_lazy_adjedgelist_t *il,
        igraph_integer_t pno) {
    IGRAPH_WARNING("igraph_lazy_adjedgelist_get_real() is deprecated, use "
                   "igraph_lazy_inclist_get_real() instead");
    return igraph_lazy_inclist_get_real(il, pno);
}

/**
 * \function igraph_lazy_inclist_init
 * \brief Initializes a lazy incidence list of edges.
 *
 * Create a lazy incidence list for edges. This function only
 * allocates some memory for storing the vectors of an incidence list,
 * but the incident edges are not queried, only when \ref
 * igraph_lazy_inclist_get() is called.
 *
 * </para><para>
<<<<<<< HEAD
 * When \c mode is \c IGRAPH_IN or \c IGRAPH_OUT, each edge ID will appear
 * in the incidence list \em once. When \c mode is \c IGRAPH_ALL, each edge ID
=======
 * When \p mode is \c IGRAPH_IN or \c IGRAPH_OUT, each edge ID will appear
 * in the incidence list \em once. When \p mode is \c IGRAPH_ALL, each edge ID
>>>>>>> 87f4142d
 * will appear in the incidence list \em twice, once for the source vertex
 * and once for the target edge. It also means that the edge IDs of loop edges
 * will appear \em twice for the \em same vertex.
 *
 * \param graph The input graph.
 * \param al Pointer to an uninitialized incidence list.
 * \param mode Constant, it gives whether incoming edges
 *   (<code>IGRAPH_IN</code>), outgoing edges
 *   (<code>IGRAPH_OUT</code>) or both types of edges
 *   (<code>IGRAPH_ALL</code>) are considered. It is ignored for
 *   undirected graphs.
 * \return Error code.
 *
 * Time complexity: O(|V|), the number of vertices, possibly. But it
 * also depends on the underlying memory management.
 */

int igraph_lazy_inclist_init(const igraph_t *graph,
                             igraph_lazy_inclist_t *al,
                             igraph_neimode_t mode) {

    if (mode != IGRAPH_IN && mode != IGRAPH_OUT && mode != IGRAPH_ALL) {
        IGRAPH_ERROR("Cannot create lazy incidence list view", IGRAPH_EINVMODE);
    }

    if (!igraph_is_directed(graph)) {
        mode = IGRAPH_ALL;
    }

    al->mode = mode;
    al->graph = graph;

    al->length = igraph_vcount(graph);
    al->incs = igraph_Calloc(al->length, igraph_vector_t*);
    if (al->incs == 0) {
        IGRAPH_ERROR("Cannot create lazy incidence list view", IGRAPH_ENOMEM);
    }

    return 0;

}

/**
 * \function igraph_lazy_inclist_destroy
 * \brief Deallocates a lazy incidence list.
 *
 * Frees all allocated memory for a lazy incidence list.
 * \param al The incidence list to deallocate.
 *
 * Time complexity: depends on memory management.
 */

void igraph_lazy_inclist_destroy(igraph_lazy_inclist_t *il) {
    igraph_lazy_inclist_clear(il);
    igraph_Free(il->incs);
}

/**
 * \function igraph_lazy_inclist_clear
 * \brief Removes all edges from a lazy incidence list.
 *
 * \param il The lazy incidence list.
 *
 * Time complexity: depends on memory management, typically O(n), where n is
 * the total number of elements in the incidence list.
 */
void igraph_lazy_inclist_clear(igraph_lazy_inclist_t *il) {
    long int i, n = il->length;
    for (i = 0; i < n; i++) {
        if (il->incs[i] != 0) {
            igraph_vector_destroy(il->incs[i]);
            igraph_Free(il->incs[i]);
        }
    }
}

igraph_vector_t *igraph_lazy_inclist_get_real(igraph_lazy_inclist_t *il,
        igraph_integer_t pno) {
    igraph_integer_t no = pno;
    int ret;
    if (il->incs[no] == 0) {
        il->incs[no] = igraph_Calloc(1, igraph_vector_t);
        if (il->incs[no] == 0) {
            igraph_error("Lazy incidence list query failed", __FILE__, __LINE__,
                         IGRAPH_ENOMEM);
        }
        ret = igraph_vector_init(il->incs[no], 0);
        if (ret != 0) {
            igraph_error("", __FILE__, __LINE__, ret);
        }
        ret = igraph_incident(il->graph, il->incs[no], no, il->mode);
        if (ret != 0) {
            igraph_error("", __FILE__, __LINE__, ret);
        }
    }
    return il->incs[no];
}<|MERGE_RESOLUTION|>--- conflicted
+++ resolved
@@ -554,13 +554,8 @@
  * graph.
  *
  * </para><para>
-<<<<<<< HEAD
- * When \c mode is \c IGRAPH_IN or \c IGRAPH_OUT, each edge ID will appear
- * in the incidence list \em once. When \c mode is \c IGRAPH_ALL, each edge ID
-=======
  * When \p mode is \c IGRAPH_IN or \c IGRAPH_OUT, each edge ID will appear
  * in the incidence list \em once. When \p mode is \c IGRAPH_ALL, each edge ID
->>>>>>> 87f4142d
  * will appear in the incidence list \em twice, once for the source vertex
  * and once for the target edge. It also means that the edge IDs of loop edges
  * will appear \em twice for the \em same vertex.
@@ -852,13 +847,8 @@
  * igraph_lazy_inclist_get() is called.
  *
  * </para><para>
-<<<<<<< HEAD
- * When \c mode is \c IGRAPH_IN or \c IGRAPH_OUT, each edge ID will appear
- * in the incidence list \em once. When \c mode is \c IGRAPH_ALL, each edge ID
-=======
  * When \p mode is \c IGRAPH_IN or \c IGRAPH_OUT, each edge ID will appear
  * in the incidence list \em once. When \p mode is \c IGRAPH_ALL, each edge ID
->>>>>>> 87f4142d
  * will appear in the incidence list \em twice, once for the source vertex
  * and once for the target edge. It also means that the edge IDs of loop edges
  * will appear \em twice for the \em same vertex.
