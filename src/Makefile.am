# This is to make sure that the headers get built before they are included
BUILT_SOURCES = foreign-ncol-parser.h foreign-lgl-parser.h \
		foreign-dl-parser.h foreign-gml-parser.h \
		foreign-pajek-parser.h

# This is needed to ensure that yacc (or bison) builds the header files
# Unfortunately this is not the default behaviour in MinGW/MSYS
AM_YFLAGS = -d

lib_LTLIBRARIES         = libigraph.la

include lapack/blas.inc
include lapack/lapack.inc
include lapack/arpack.inc
include plfit/plfit.inc

F2C =	f2c/abort_.c	  f2c/dolio.c	    f2c/r_sin.c\
	f2c/dummy.c	  f2c/dtime_.c	    f2c/iio.c	      f2c/r_sinh.c\
	f2c/backspac.c	  f2c/due.c	    f2c/ilnw.c	      f2c/r_sqrt.c\
	f2c/c_abs.c	  f2c/ef1asc_.c	    f2c/inquire.c     f2c/r_tan.c\
	f2c/c_cos.c	  f2c/ef1cmc_.c	    f2c/l_ge.c	      f2c/r_tanh.c\
	f2c/c_div.c	  f2c/endfile.c	    f2c/l_gt.c	      f2c/rdfmt.c\
	f2c/c_exp.c	  f2c/erf_.c	    f2c/l_le.c	      f2c/rewind.c\
	f2c/c_log.c	  f2c/erfc_.c	    f2c/l_lt.c	      f2c/rsfe.c\
	f2c/c_sin.c	  f2c/err.c	    f2c/lbitbits.c    f2c/rsli.c\
	f2c/c_sqrt.c	  f2c/etime_.c	    f2c/lbitshft.c    f2c/rsne.c\
	f2c/cabs.c	  f2c/exit_.c	    f2c/lread.c	      f2c/s_cat.c\
	f2c/close.c	  f2c/f77_aloc.c    f2c/lwrite.c      f2c/s_cmp.c\
	f2c/ctype.c	  f2c/f77vers.c	    f2c/s_copy.c\
	f2c/d_abs.c	  f2c/fmt.c	    f2c/open.c	      f2c/s_paus.c\
	f2c/d_acos.c	  f2c/fmtlib.c	    f2c/pow_ci.c      f2c/s_rnge.c\
	f2c/d_asin.c	  f2c/ftell_.c	    f2c/pow_dd.c      f2c/s_stop.c\
	f2c/d_atan.c	  f2c/pow_di.c      f2c/sfe.c\
	f2c/d_atn2.c	  f2c/getenv_.c	    f2c/pow_hh.c      f2c/sig_die.c\
	f2c/d_cnjg.c	  f2c/h_abs.c	    f2c/pow_ii.c      f2c/signal_.c\
	f2c/d_cos.c	  f2c/h_dim.c	    f2c/pow_ri.c      f2c/signbit.c\
	f2c/d_cosh.c	  f2c/h_dnnt.c	    f2c/pow_zi.c      f2c/sue.c\
	f2c/d_dim.c	  f2c/h_indx.c	    f2c/pow_zz.c      f2c/system_.c\
	f2c/d_exp.c	  f2c/h_len.c	    f2c/r_abs.c	      f2c/typesize.c\
	f2c/d_imag.c	  f2c/h_mod.c	    f2c/r_acos.c      f2c/uio.c\
	f2c/d_int.c	  f2c/h_nint.c	    f2c/r_asin.c      f2c/uninit.c\
	f2c/d_lg10.c	  f2c/h_sign.c	    f2c/r_atan.c      f2c/util.c\
	f2c/d_log.c	  f2c/hl_ge.c	    f2c/r_atn2.c      f2c/wref.c\
	f2c/d_mod.c	  f2c/hl_gt.c	    f2c/r_cnjg.c      f2c/wrtfmt.c\
	f2c/d_nint.c	  f2c/hl_le.c	    f2c/r_cos.c	      f2c/wsfe.c\
	f2c/d_prod.c	  f2c/hl_lt.c	    f2c/r_cosh.c      f2c/wsle.c\
	f2c/d_sign.c	  f2c/i77vers.c	    f2c/r_dim.c	      f2c/wsne.c\
	f2c/d_sin.c	  f2c/i_abs.c	    f2c/r_exp.c	      f2c/xwsne.c\
	f2c/d_sinh.c	  f2c/i_dim.c	    f2c/r_imag.c      f2c/z_abs.c\
	f2c/d_sqrt.c	  f2c/i_dnnt.c	    f2c/r_int.c	      f2c/z_cos.c\
	f2c/d_tan.c	  f2c/i_indx.c	    f2c/r_lg10.c      f2c/z_div.c\
	f2c/d_tanh.c	  f2c/i_len.c	    f2c/r_log.c	      f2c/z_exp.c\
	f2c/derf_.c	  f2c/i_mod.c	    f2c/r_mod.c	      f2c/z_log.c\
	f2c/derfc_.c	  f2c/i_nint.c	    f2c/r_nint.c      f2c/z_sin.c\
	f2c/dfe.c	  f2c/i_sign.c	    f2c/r_sign.c      f2c/z_sqrt.c

# We also have to pack f2c/arithchk.c in the distribution in case the
# user wants to compile it using the internal f2c. f2c/arithchk.c is
# not linked into libf2c.la (hence we cannot add it to libf2c_la_SOURCES)
# but is needed to build f2c/arith.h
EXTRA_DIST      = f2c/arithchk.c

if INTERNAL_F2C
  libf2c_la_SOURCES = f2c.h f2c/fio.h f2c/fmt.h f2c/sysdep1.h\
					  f2c/sysdep1.h0 f2c/lio.h f2c/fp.h f2c/signal1.h\
					  f2c/signal1.h0 $(F2C)
  libf2c_la_CFLAGS = -DSkip_f2c_Undefs -I. -I$(top_srcdir)/include -I$(top_builddir)/include $(WARNING_CFLAGS)
  f2c/arith.h: f2c/arithchk.c
	$(CC) $(CFLAGS) -DNO_FPINIT f2c/arithchk.c -lm -o f2c/arith || \
	$(CC) -DNO_LONG_LONG $(CFLAGS) -DNO_FPINIT f2c/arithchk.c \
		$(WARNING_CFLAGS) -lm -o f2c/arith
	f2c/arith > f2c/arith.h
  f2c/sysdep1.h: f2c/sysdep1.h0
	cp f2c/sysdep1.h0 f2c/sysdep1.h
  f2c/signal1.h: f2c/signal1.h0
	cp f2c/signal1.h0 f2c/signal1.h
  F2C_LIB = libf2c.la

  BUILT_SOURCES += f2c/arith.h
endif

if INTERNAL_BLAS
  libblas_la_SOURCES = f2c.h $(BLAS)
  libblas_la_CFLAGS = -I. -I$(top_srcdir)/include -I$(top_builddir)/include $(WARNING_CFLAGS)
  BLAS_LIB = libblas.la
endif

if INTERNAL_LAPACK
  liblapack_la_SOURCES = f2c.h $(LAPACK)
  liblapack_la_CFLAGS = -I. -I$(top_srcdir)/include -I$(top_builddir)/include $(WARNING_CFLAGS)
  libdlamch_la_SOURCES = lapack/dlamch.c
  libdlamch_la_CFLAGS = $(FLOATSTORE) -I. -I$(top_srcdir)/include -I$(top_builddir)/include $(WARNING_CFLAGS)
  LAPACK_LIB = liblapack.la libdlamch.la
endif

if INTERNAL_ARPACK
  libarpack_la_SOURCES = f2c.h $(ARPACK)
  libarpack_la_CFLAGS = -I. -I$(top_srcdir)/include -I$(top_builddir)/include $(WARNING_CFLAGS)
  ARPACK_LIB = libarpack.la
endif

include ../optional/glpk/glpk.inc

if INTERNAL_GLPK
  libglpk_la_SOURCES = 	$(GLPK)
  libglpk_la_CFLAGS = -I$(top_srcdir)/optional/glpk
  libglpk_la_CPPFLAGS = -I$(top_srcdir)/include
  GLPK_LIB = libglpk.la
endif

include prpack/prpack.inc

libprpack_la_SOURCES = $(PRPACK)
libprpack_la_CFLAGS = -I$(top_srcdir)/include -DPRPACK_IGRAPH_SUPPORT
libprpack_la_CPPFLAGS = -I$(top_srcdir)/include -DPRPACK_IGRAPH_SUPPORT
PRPACK_LIB = libprpack.la

libplfit_la_SOURCES = $(PLFIT)
PLFIT_LIB = libplfit.la

noinst_LTLIBRARIES = $(F2C_LIB) $(BLAS_LIB) $(LAPACK_LIB) $(ARPACK_LIB) \
					 $(GLPK_LIB) $(PLFIT_LIB) $(PRPACK_LIB)

CS = cs/cs_add.c       cs/cs_happly.c    cs/cs_pvec.c         \
	cs/cs_amd.c       cs/cs_house.c     cs/cs_qr.c        \
	cs/cs_chol.c      cs/cs_ipvec.c     cs/cs_qrsol.c     \
	cs/cs_cholsol.c   cs/cs_leaf.c      cs/cs_randperm.c  \
	cs/cs_compress.c  cs/cs_load.c      cs/cs_reach.c     \
	cs/cs_counts.c    cs/cs_lsolve.c    cs/cs_scatter.c   \
	cs/cs_cumsum.c    cs/cs_ltsolve.c   cs/cs_scc.c       \
	cs/cs_dfs.c       cs/cs_lu.c        cs/cs_schol.c     \
	cs/cs_dmperm.c    cs/cs_lusol.c     cs/cs_spsolve.c   \
	cs/cs_droptol.c   cs/cs_malloc.c    cs/cs_sqr.c       \
	cs/cs_dropzeros.c cs/cs_maxtrans.c  cs/cs_symperm.c   \
	cs/cs_dupl.c      cs/cs_multiply.c  cs/cs_tdfs.c      \
	cs/cs_entry.c     cs/cs_norm.c      cs/cs_transpose.c \
	cs/cs_ereach.c    cs/cs_permute.c   cs/cs_updown.c    \
	cs/cs_etree.c     cs/cs_pinv.c      cs/cs_usolve.c    \
	cs/cs_fkeep.c     cs/cs_post.c      cs/cs_util.c      \
	cs/cs_gaxpy.c     cs/cs_print.c     cs/cs_utsolve.c   \
	cs/cs.h	    cs/UFconfig.h

CHOLMOD = 	CHOLMOD/Check/cholmod_check.c	\
		CHOLMOD/Check/cholmod_read.c	\
		CHOLMOD/Check/cholmod_write.c	\
		CHOLMOD/Cholesky/cholmod_amd.c	\
		CHOLMOD/Cholesky/cholmod_analyze.c	\
		CHOLMOD/Cholesky/cholmod_colamd.c	\
		CHOLMOD/Cholesky/cholmod_etree.c	\
		CHOLMOD/Cholesky/cholmod_factorize.c	\
		CHOLMOD/Cholesky/cholmod_postorder.c	\
		CHOLMOD/Cholesky/cholmod_rcond.c	\
		CHOLMOD/Cholesky/cholmod_resymbol.c	\
		CHOLMOD/Cholesky/cholmod_rowcolcounts.c	\
		CHOLMOD/Cholesky/cholmod_rowfac.c	\
		CHOLMOD/Cholesky/cholmod_solve.c	\
		CHOLMOD/Cholesky/cholmod_spsolve.c	\
		CHOLMOD/Core/cholmod_aat.c	\
		CHOLMOD/Core/cholmod_add.c	\
		CHOLMOD/Core/cholmod_band.c	\
		CHOLMOD/Core/cholmod_change_factor.c	\
		CHOLMOD/Core/cholmod_common.c	\
		CHOLMOD/Core/cholmod_complex.c	\
		CHOLMOD/Core/cholmod_copy.c	\
		CHOLMOD/Core/cholmod_dense.c	\
		CHOLMOD/Core/cholmod_error.c	\
		CHOLMOD/Core/cholmod_factor.c	\
		CHOLMOD/Core/cholmod_memory.c	\
		CHOLMOD/Core/cholmod_sparse.c	\
		CHOLMOD/Core/cholmod_transpose.c	\
		CHOLMOD/Core/cholmod_triplet.c	\
		CHOLMOD/Core/cholmod_version.c	\
		CHOLMOD/MatrixOps/cholmod_drop.c	\
		CHOLMOD/MatrixOps/cholmod_horzcat.c	\
		CHOLMOD/MatrixOps/cholmod_norm.c	\
		CHOLMOD/MatrixOps/cholmod_scale.c	\
		CHOLMOD/MatrixOps/cholmod_sdmult.c	\
		CHOLMOD/MatrixOps/cholmod_ssmult.c	\
		CHOLMOD/MatrixOps/cholmod_submatrix.c	\
		CHOLMOD/MatrixOps/cholmod_symmetry.c	\
		CHOLMOD/MatrixOps/cholmod_vertcat.c	\
		CHOLMOD/Modify/cholmod_rowadd.c	\
		CHOLMOD/Modify/cholmod_rowdel.c	\
		CHOLMOD/Modify/cholmod_updown.c	\
		CHOLMOD/Partition/cholmod_camd.c	\
		CHOLMOD/Partition/cholmod_ccolamd.c	\
		CHOLMOD/Partition/cholmod_csymamd.c	\
		CHOLMOD/Partition/cholmod_metis.c	\
		CHOLMOD/Partition/cholmod_nesdis.c	\
		CHOLMOD/Supernodal/cholmod_super_numeric.c	\
		CHOLMOD/Supernodal/cholmod_super_solve.c	\
		CHOLMOD/Supernodal/cholmod_super_symbolic.c	\
		CHOLMOD/Include/cholmod.h	\
		CHOLMOD/Include/cholmod_blas.h	\
		CHOLMOD/Include/cholmod_camd.h	\
		CHOLMOD/Include/cholmod_check.h	\
		CHOLMOD/Include/cholmod_cholesky.h	\
		CHOLMOD/Include/cholmod_complexity.h	\
		CHOLMOD/Include/cholmod_config.h	\
		CHOLMOD/Include/cholmod_core.h	\
		CHOLMOD/Include/cholmod_internal.h	\
		CHOLMOD/Include/cholmod_io64.h	\
		CHOLMOD/Include/cholmod_matrixops.h	\
		CHOLMOD/Include/cholmod_modify.h	\
		CHOLMOD/Include/cholmod_partition.h	\
		CHOLMOD/Include/cholmod_supernodal.h	\
		CHOLMOD/Include/cholmod_template.h

EXTRA_DIST += 	CHOLMOD/Cholesky/t_cholmod_lsolve.c		\
		CHOLMOD/Cholesky/t_cholmod_ltsolve.c		\
		CHOLMOD/Cholesky/t_cholmod_rowfac.c		\
		CHOLMOD/Cholesky/t_cholmod_solve.c		\
		CHOLMOD/Core/t_cholmod_change_factor.c		\
		CHOLMOD/Core/t_cholmod_dense.c			\
		CHOLMOD/Core/t_cholmod_transpose.c		\
		CHOLMOD/Core/t_cholmod_triplet.c		\
		CHOLMOD/MatrixOps/t_cholmod_sdmult.c		\
		CHOLMOD/Modify/t_cholmod_updown.c		\
		CHOLMOD/Modify/t_cholmod_updown_numkr.c		\
		CHOLMOD/Supernodal/t_cholmod_gpu.c		\
		CHOLMOD/Supernodal/t_cholmod_super_numeric.c	\
		CHOLMOD/Supernodal/t_cholmod_super_solve.c


AMD = 		AMD/Source/amd_1.c	\
		AMD/Source/amd_2.c	\
		AMD/Source/amd_aat.c	\
		AMD/Source/amd_control.c	\
		AMD/Source/amd_defaults.c	\
		AMD/Source/amd_dump.c	\
		AMD/Source/amd_global.c	\
		AMD/Source/amd_info.c	\
		AMD/Source/amd_order.c	\
		AMD/Source/amd_post_tree.c	\
		AMD/Source/amd_postorder.c	\
		AMD/Source/amd_preprocess.c	\
		AMD/Source/amd_valid.c	\
		AMD/Include/amd.h	\
		AMD/Include/amd_internal.h

COLAMD =        COLAMD/Source/colamd.c	\
		COLAMD/Source/colamd_global.c	\
		COLAMD/Include/colamd.h

SPCONFIG =      SuiteSparse_config/SuiteSparse_config.c \
                SuiteSparse_config/SuiteSparse_config.h

HEADERS_PRIVATE = atlas-edges.h \
		bliss_bignum.hh		bliss_defs.hh \
		bliss_eqrefhash.hh	bliss_graph.hh \
		bliss_heap.hh		bliss_kqueue.hh \
		bliss_kstack.hh		bliss_orbit.hh \
		bliss_partition.hh	bliss_timer.hh \
		bliss_utils.hh \
		NetDataTypes.h		NetRoutines.h \
		pottsmodel_2.h \
		igraph_gml_tree.h \
		walktrap_graph.h	walktrap_communities.h \
		walktrap_heap.h \
		infomap_Greedy.h infomap_Node.h infomap_Greedy.h infomap_FlowGraph.h \
		igraph_math.h \
		drl_layout.h drl_parse.h drl_graph.h \
		drl_graph_3d.h		drl_layout_3d.h \
		drl_Node.h	drl_Node_3d.h \
		DensityGrid.h	DensityGrid_3d.h \
		igraph_flow_internal.h \
		vector.pmt matrix.pmt stack.pmt dqueue.pmt heap.pmt array.pmt \
		igraph_types_internal.h \
		foreign-dl-header.h bignum.h bigint.h \
		gengraph_box_list.h gengraph_definitions.h \
		gengraph_degree_sequence.h gengraph_graph_molloy_hash.h \
		gengraph_graph_molloy_optimized.h \
		gengraph_hash.h gengraph_header.h gengraph_powerlaw.h \
		gengraph_qsort.h gengraph_random.h gengraph_vertex_cover.h \
		igraph_blas_internal.h igraph_arpack_internal.h \
		igraph_lapack_internal.h igraph_glpk_support.h \
		igraph_marked_queue.h igraph_estack.h \
		hrg_dendro.h hrg_graph.h hrg_rbtree.h hrg_splittree_eq.h \
		hrg_graph_simp.h foreign-gml-header.h \
		foreign-ncol-header.h foreign-lgl-header.h \
		foreign-pajek-header.h igraph_interrupt_internal.h \
		scg_headers.h igraph_hacks_internal.h triangles_template.h \
		triangles_template1.h maximal_cliques_template.h prpack.h

HEADERS_PUBLIC =../include/igraph.h 		../include/igraph_memory.h    \
		../include/igraph_random.h 	../include/igraph_types.h     \
		../include/igraph_vector.h 	../include/igraph_matrix.h    \
		../include/igraph_array.h 	../include/igraph_dqueue.h    \
		../include/igraph_stack.h 	../include/igraph_heap.h      \
		../include/igraph_arpack.h 	\
		../include/igraph_attributes.h 	../include/igraph_error.h     \
		../include/igraph_pmt.h 	../include/igraph_pmt_off.h   \
		../include/igraph_adjlist.h	../include/igraph_iterators.h \
		../include/igraph_bipartite.h	../include/igraph_layout.h    \
		../include/igraph_centrality.h	../include/igraph_motifs.h    \
		../include/igraph_cliques.h	../include/igraph_neighborhood.h \
		../include/igraph_cocitation.h	../include/igraph_nongraph.h  \
		../include/igraph_community.h	../include/igraph_operators.h \
		../include/igraph_components.h	../include/igraph_paths.h     \
		../include/igraph_constructors.h ../include/igraph_progress.h \
		../include/igraph_conversion.h	../include/igraph_revolver.h  \
		../include/igraph_datatype.h	../include/igraph_structural.h\
		../include/igraph_flow.h	../include/igraph_topology.h  \
		../include/igraph_foreign.h	../include/igraph_transitivity.h \
		../include/igraph_games.h	../include/igraph_visitor.h   \
		../include/igraph_interface.h	../include/igraph_constants.h \
		../include/igraph_vector_pmt.h	../include/igraph_matrix_pmt.h\
		../include/igraph_array_pmt.h	../include/igraph_dqueue_pmt.h\
		../include/igraph_stack_pmt.h	../include/igraph_heap_pmt.h  \
		../include/igraph_vector_ptr.h	../include/igraph_spmatrix.h  \
		../include/igraph_strvector.h	../include/igraph_psumtree.h  \
		../include/igraph_sparsemat.h   ../include/igraph_mixing.h    \
		../include/igraph_version.h     ../include/igraph_blas.h      \
		../include/igraph_separators.h  ../include/igraph_cohesive_blocks.h \
		../include/igraph_lapack.h	../include/igraph_complex.h   \
		../include/igraph_eigen.h	../include/igraph_statusbar.h \
		../include/igraph_hrg.h         ../include/igraph_microscopic_update.h \
		../include/igraph_interrupt.h   ../include/igraph_threading.h \
		../include/igraph_scg.h		../include/igraph_qsort.h \
		../include/igraph_matching.h	../include/igraph_embedding.h \
	        ../include/igraph_scan.h        ../include/igraph_graphlets.h \
		../include/igraph_vector_type.h ../include/igraph_epidemics.h

SOURCES = 		     basic_query.c games.c cocitation.c iterators.c \
			     structural_properties.c components.c layout.c \
			     structure_generators.c conversion.c \
			     type_indexededgelist.c spanning_trees.c \
			     igraph_error.c interrupt.c other.c foreign.c random.c \
			     attributes.c \
			     foreign-ncol-parser.y foreign-ncol-lexer.l \
			     foreign-lgl-parser.y foreign-lgl-lexer.l \
			     foreign-pajek-parser.y foreign-pajek-lexer.l \
			     foreign-gml-parser.y foreign-gml-lexer.l \
			     dqueue.c heap.c igraph_heap.c igraph_stack.c \
			     igraph_strvector.c igraph_trie.c matrix.c \
			     vector.c vector_ptr.c memory.c adjlist.c \
			     visitors.c igraph_grid.c atlas.c topology.c \
			     motifs.c progress.c operators.c \
			     igraph_psumtree.c array.c igraph_hashtable.c \
			     foreign-graphml.c flow.c igraph_buckets.c \
			     NetDataTypes.cpp NetRoutines.cpp clustertool.cpp \
			     pottsmodel_2.cpp spectral_properties.c cores.c \
			     igraph_set.c cliques.c revolver_cit.c revolver_grow.c\
			     walktrap.cpp walktrap_heap.cpp \
			     walktrap_graph.cpp walktrap_communities.cpp \
			     infomap.cc infomap_Greedy.cc infomap_Node.cc infomap_FlowGraph.cc \
			     spmatrix.c community.c fast_community.c \
			     evolver_cit.c gml_tree.c \
			     bliss_orbit.cc bliss_eqrefhash.cc \
			     bliss_partition.cc bliss_graph.cc bliss_timer.cc \
			     bliss_heap.cc bliss_utils.cc bliss.cc \
			     cattributes.c revolver_ml_cit.c zeroin.c bfgs.c math.c \
			     forestfire.c microscopic_update.c \
			     blas.c arpack.c centrality.c drl_layout.cpp drl_parse.cpp \
			     drl_graph.cpp DensityGrid.cpp \
			     gengraph_box_list.cpp gengraph_degree_sequence.cpp \
			     gengraph_graph_molloy_hash.cpp \
			     gengraph_graph_molloy_optimized.cpp \
			     gengraph_mr-connected.cpp gengraph_powerlaw.cpp \
			     gengraph_random.cpp decomposition.c bipartite.c \
			     drl_layout_3d.cpp drl_graph_3d.cpp \
			     DensityGrid_3d.cpp \
			     foreign-dl-parser.y foreign-dl-lexer.l \
			     $(CS) sparsemat.c mixing.c bigint.c bignum.c \
			     version.c optimal_modularity.c \
			     igraph_fixed_vectorlist.c separators.c \
			     igraph_marked_queue.c igraph_estack.c st-cuts.c \
			     cohesive_blocks.c statusbar.c \
			     lapack.c complex.c eigen.c feedback_arc_set.c \
			     sugiyama.c glpk_support.c \
				 igraph_hrg_types.cc igraph_hrg.cc \
			     distances.c fortran_intrinsics.c matching.c \
			     scg.c scg_approximate_methods.c scg_exact_scg.c \
			     scg_kmeans.c scg_utils.c scg_optimal_method.c \
			     qsort.c qsort_r.c types.c lad.c hacks.c \
<<<<<<< HEAD
			     embedding.c scan.c triangles.c glet.c \
			     maximal_cliques.c sbm.c dotproduct.c sir.c \
			     prpack.cpp
=======
			     triangles.c glet.c maximal_cliques.c sbm.c \
			     sir.c  prpack.cpp paths.c layout_fr.c \
			     layout_kk.c $(CHOLMOD) $(AMD) $(COLAMD) \
			     $(SPCONFIG) layout_gem.c layout_dh.c

if INTERNAL_F2C
else
  SOURCES += f2c/dummy.c
endif
>>>>>>> 134e480d

libigraph_la_SOURCES       = $(SOURCES) $(HEADERS_PRIVATE)
libigraph_la_CFLAGS        = -I$(top_srcdir)/include \
			     -I$(top_builddir)/include \
			     -I$(top_srcdir)/src/CHOLMOD/Include \
                             -I$(top_builddir)/src/CHOLMOD/Include \
			     -I$(top_srcdir)/src/AMD/Include \
                             -I$(top_builddir)/src/AMD/Include \
			     -I$(top_srcdir)/src/COLAMD/Include \
                             -I$(top_builddir)/src/COLAMD/Include \
                             -I$(top_srcdir)/src/SuiteSparse_config \
                             -I$(top_builddir)/src/SuiteSparse_config \
                             -DNPARTITION -DNTIMER -DNCAMD $(WARNING_CFLAGS)
libigraph_la_CXXFLAGS	   = -I$(top_srcdir)/include -I$(top_builddir)/include $(WARNING_CFLAGS)
libigraph_la_LDFLAGS       = -no-undefined
libigraph_la_LIBADD        = -lm $(XML2_LIBS) $(F2C_LIB) $(BLAS_LIB) \
				 $(LAPACK_LIB) $(ARPACK_LIB) $(GLPK_LIB) $(PRPACK_LIB) \
				 $(PLFIT_LIB)

if INTERNAL_GLPK
  libigraph_la_CFLAGS   += -I$(top_srcdir)/optional/glpk
  libigraph_la_CXXFLAGS += -I$(top_srcdir)/optional/glpk
endif

libigraph_la_CFLAGS += -I$(top_srcdir)/src/prpack -DPRPACK_IGRAPH_SUPPORT
libigraph_la_CXXFLAGS += -I$(top_srcdir)/src/prpack -DPRPACK_IGRAPH_SUPPORT

includedir = $(prefix)/include/igraph
include_HEADERS = $(HEADERS_PUBLIC)

MAINTAINERCLEANFILES = Makefile.in foreign-lgl-parser.h foreign-ncol-parser.h

echosources:
	$(info $(SOURCES) $(LAPACK) $(ARPACK) $(BLAS) $(libf2c_la_SOURCES) \
	$(libdlamch_la_SOURCES) $(libplfit_la_SOURCES))

echoheaders:
	$(info $(HEADERS_PUBLIC))

echoheadersprivate:
	$(info $(HEADERS_PRIVATE))

.PHONY: sources

parsersources: $(DIST_COMMON)<|MERGE_RESOLUTION|>--- conflicted
+++ resolved
@@ -373,21 +373,15 @@
 			     scg.c scg_approximate_methods.c scg_exact_scg.c \
 			     scg_kmeans.c scg_utils.c scg_optimal_method.c \
 			     qsort.c qsort_r.c types.c lad.c hacks.c \
-<<<<<<< HEAD
 			     embedding.c scan.c triangles.c glet.c \
 			     maximal_cliques.c sbm.c dotproduct.c sir.c \
-			     prpack.cpp
-=======
-			     triangles.c glet.c maximal_cliques.c sbm.c \
-			     sir.c  prpack.cpp paths.c layout_fr.c \
-			     layout_kk.c $(CHOLMOD) $(AMD) $(COLAMD) \
+			     prpack.cpp $(CHOLMOD) $(AMD) $(COLAMD) \
 			     $(SPCONFIG) layout_gem.c layout_dh.c
 
 if INTERNAL_F2C
 else
   SOURCES += f2c/dummy.c
 endif
->>>>>>> 134e480d
 
 libigraph_la_SOURCES       = $(SOURCES) $(HEADERS_PRIVATE)
 libigraph_la_CFLAGS        = -I$(top_srcdir)/include \
