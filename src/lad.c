--- conflicted
+++ resolved
@@ -314,14 +314,10 @@
   /* remove v from D(u) and add all successors of u in toFilter
      return false if an inconsistency is detected wrt global all diff */
   int j;
-<<<<<<< HEAD
-  igraph_vector_t *uneis=igraph_adjlist_get(&Gp->succ, u);
-  int n=(int) igraph_vector_size(uneis);
-  int oldPos, newPos;
-=======
   igraph_vector_int_t *uneis=igraph_adjlist_get(&Gp->succ, u);
   int n=(int) igraph_vector_int_size(uneis);
->>>>>>> c5ebeeb0
+  int oldPos, newPos;
+
   /* add all successors of u in toFilter */
   for (j=0; j<n; j++) {
     igraph_i_lad_addToFilter((int) VECTOR(*uneis)[j], D,
@@ -359,13 +355,9 @@
      return false if an inconsistency is detected by FC(Edges) or
      FC(diff); true otherwise; */
   int j, u, v, u2, oldNbVal;
-<<<<<<< HEAD
-  igraph_vector_t *vneis;
+  igraph_vector_int_t *vneis;
   bool result;
 
-=======
-  igraph_vector_int_t *vneis;
->>>>>>> c5ebeeb0
   while (nb>0) {
     u = VECTOR(*toBeMatched)[--nb];
     v = VECTOR(D->val)[ VECTOR(D->firstVal)[u] ]; 
@@ -536,11 +528,7 @@
   matchingSize = 0;
 	
   for (u=0; u<Gp->nbVertices; u++) {
-<<<<<<< HEAD
-    Gp_uneis=igraph_adjlist_get(&Gp->succ, u);
-=======
     igraph_vector_int_t *Gp_uneis=igraph_adjlist_get(&Gp->succ, u);
->>>>>>> c5ebeeb0
     if (initialDomains) { 
       /* read the list of target vertices which are compatible with u */
       vec=VECTOR(*domains)[u];
@@ -556,11 +544,7 @@
     VECTOR(D->nbVal)[u] = 0;
     VECTOR(D->firstVal)[u] = D->valSize;
     for (v=0; v<Gt->nbVertices; v++) {
-<<<<<<< HEAD
-      Gt_vneis=igraph_adjlist_get(&Gt->succ, v);
-=======
       igraph_vector_int_t *Gt_vneis=igraph_adjlist_get(&Gt->succ, v);
->>>>>>> c5ebeeb0
       if ((initialDomains) && (!dom[v])) { /* v not in D(u) */
 	MATRIX(D->posInVal, u, v) = (int) (VECTOR(D->firstVal)[u] + 
 					   Gt->nbVertices);
@@ -1126,12 +1110,7 @@
      otherwise */
   int u2, v2, i, j;
   int nbMatched = 0;
-<<<<<<< HEAD
-  igraph_vector_t *Gp_uneis=igraph_adjlist_get(&Gp->succ, u);
-  igraph_vector_t *Gt_vneis;
-=======
   igraph_vector_int_t *Gp_uneis=igraph_adjlist_get(&Gp->succ, u);
->>>>>>> c5ebeeb0
 	
   int *num, *numInv;
   igraph_vector_int_t nbComp;
@@ -1218,11 +1197,7 @@
 	}
       }
     } else {
-<<<<<<< HEAD
-      Gt_vneis=igraph_adjlist_get(&Gt->succ, v);
-=======
       igraph_vector_int_t *Gt_vneis=igraph_adjlist_get(&Gt->succ, v);
->>>>>>> c5ebeeb0
       for (j=0; j<VECTOR(Gt->nbSucc)[v]; j++) {
 	v2 = (int) VECTOR(*Gt_vneis)[j]; /* v2 is a successor of v */
 	if (igraph_i_lad_isInD(u2, v2, D)) { /* v2 belongs to D[u2] */
